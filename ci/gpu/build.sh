#!/bin/bash
# Copyright (c) 2018-2021, NVIDIA CORPORATION.
##############################################
# cuML GPU build and test script for CI      #
##############################################

set -e
NUMARGS=$#
ARGS=$*

# Arg parsing function
function hasArg {
    (( ${NUMARGS} != 0 )) && (echo " ${ARGS} " | grep -q " $1 ")
}

# Set path and build parallel level
export PATH=/opt/conda/bin:/usr/local/cuda/bin:$PATH
export PARALLEL_LEVEL=${PARALLEL_LEVEL:-4}

# Set home to the job's workspace
export HOME=$WORKSPACE

# Determine CUDA release version
export CUDA_REL=${CUDA_VERSION%.*}

# Switch to project root; also root of repo checkout
cd $WORKSPACE

# Parse git describe
export GIT_DESCRIBE_TAG=`git describe --tags`
export MINOR_VERSION=`echo $GIT_DESCRIBE_TAG | grep -o -E '([0-9]+\.[0-9]+)'`

################################################################################
# SETUP - Check environment
################################################################################

gpuci_logger "Check environment"
env

gpuci_logger "Check GPU usage"
nvidia-smi

gpuci_logger "Activate conda env"
. /opt/conda/etc/profile.d/conda.sh
conda activate rapids

gpuci_logger "Install dependencies"
gpuci_conda_retry install -c conda-forge -c rapidsai -c rapidsai-nightly -c nvidia \
      "cudatoolkit=${CUDA_REL}" \
      "cudf=${MINOR_VERSION}" \
      "rmm=${MINOR_VERSION}" \
      "libcumlprims=${MINOR_VERSION}" \
      "dask-cudf=${MINOR_VERSION}" \
      "dask-cuda=${MINOR_VERSION}" \
      "ucx-py=${MINOR_VERSION}" \
      "xgboost=1.3.3dev.rapidsai${MINOR_VERSION}" \
      "rapids-build-env=${MINOR_VERSION}.*" \
      "rapids-notebook-env=${MINOR_VERSION}.*" \
      "rapids-doc-env=${MINOR_VERSION}.*"

# https://docs.rapids.ai/maintainers/depmgmt/
# gpuci_conda_retry remove --force rapids-build-env rapids-notebook-env
# gpuci_conda_retry install -y "your-pkg=1.0.0"

gpuci_logger "Install contextvars if needed"
py_ver=$(python -c "import sys; print('.'.join(map(str, sys.version_info[:2])))")
if [ "$py_ver" == "3.6" ];then
    conda install contextvars
fi

gpuci_logger "Install the master version of dask and distributed"
set -x
pip install "git+https://github.com/dask/distributed.git@master" --upgrade --no-deps
pip install "git+https://github.com/dask/dask.git@master" --upgrade --no-deps
set +x

gpuci_logger "Check compiler versions"
python --version
$CC --version
$CXX --version

gpuci_logger "Check conda environment"
conda info
conda config --show-sources
conda list --show-channel-urls

gpuci_logger "Adding ${CONDA_PREFIX}/lib to LD_LIBRARY_PATH"

export LD_LIBRARY_PATH_CACHED=$LD_LIBRARY_PATH
export LD_LIBRARY_PATH=$CONDA_PREFIX/lib:$LD_LIBRARY_PATH

if [[ -z "$PROJECT_FLASH" || "$PROJECT_FLASH" == "0" ]]; then
    gpuci_logger "Building doxygen C++ docs"
    $WORKSPACE/build.sh cppdocs -v

    ################################################################################
    # BUILD - Build libcuml, cuML, and prims from source
    ################################################################################

    gpuci_logger "Build from source"
    $WORKSPACE/build.sh clean libcuml cuml prims bench -v --codecov

    gpuci_logger "Resetting LD_LIBRARY_PATH"

    cd $WORKSPACE

    ################################################################################
    # TEST - Run GoogleTest and py.tests for libcuml and cuML
    ################################################################################

    if hasArg --skip-tests; then
        gpuci_logger "Skipping Tests"
        exit 0
    fi

    gpuci_logger "Check GPU usage"
    nvidia-smi

    gpuci_logger "GoogleTest for libcuml"
    set -x
    cd $WORKSPACE/cpp/build
    GTEST_OUTPUT="xml:${WORKSPACE}/test-results/libcuml_cpp/" ./test/ml

<<<<<<< HEAD
=======
    export LD_LIBRARY_PATH=$LD_LIBRARY_PATH_CACHED
    export LD_LIBRARY_PATH_CACHED=""
>>>>>>> a053514a

    gpuci_logger "Python pytest for cuml"
    cd $WORKSPACE/python

    pytest --cache-clear --basetemp=${WORKSPACE}/cuml-cuda-tmp --junitxml=${WORKSPACE}/junit-cuml.xml -v -s -m "not memleak" --durations=50 --timeout=300 --ignore=cuml/test/dask --ignore=cuml/raft --cov-config=.coveragerc --cov=cuml --cov-report=xml:${WORKSPACE}/python/cuml/cuml-coverage.xml --cov-report term

    timeout 7200 sh -c "pytest cuml/test/dask --cache-clear --basetemp=${WORKSPACE}/cuml-mg-cuda-tmp --junitxml=${WORKSPACE}/junit-cuml-mg.xml -v -s -m 'not memleak' --durations=50 --timeout=300"


    ################################################################################
    # TEST - Run notebook tests
    ################################################################################
    set +e -Eo pipefail
    EXITCODE=0
    trap "EXITCODE=1" ERR

    gpuci_logger "Notebook tests"
    ${WORKSPACE}/ci/gpu/test-notebooks.sh 2>&1 | tee nbtest.log
    python ${WORKSPACE}/ci/utils/nbtestlog2junitxml.py nbtest.log

    ################################################################################
    # TEST - Run GoogleTest for ml-prims
    ################################################################################

    gpuci_logger "Run ml-prims test"
    cd $WORKSPACE/cpp/build
    GTEST_OUTPUT="xml:${WORKSPACE}/test-results/prims/" ./test/prims

    ################################################################################
    # TEST - Run GoogleTest for ml-prims, but with cuda-memcheck enabled
    ################################################################################

    if [ "$BUILD_MODE" = "branch" ] && [ "$BUILD_TYPE" = "gpu" ]; then
        gpuci_logger "GoogleTest for ml-prims with cuda-memcheck enabled..."
        cd $WORKSPACE/cpp/build
        python ../scripts/cuda-memcheck.py -tool memcheck -exe ./test/prims
    fi
else
    #Project Flash
    export LIBCUML_BUILD_DIR="$WORKSPACE/ci/artifacts/cuml/cpu/conda_work/cpp/build"
    export LD_LIBRARY_PATH="$LIBCUML_BUILD_DIR:$LD_LIBRARY_PATH"

    if hasArg --skip-tests; then
        gpuci_logger "Skipping Tests"
        exit 0
    fi

    gpuci_logger "Check GPU usage"
    nvidia-smi

    gpuci_logger "Update binaries"
    cd $LIBCUML_BUILD_DIR
    chrpath -d libcuml.so
    chrpath -d libcuml++.so
    patchelf --replace-needed `patchelf --print-needed libcuml++.so | grep faiss` libfaiss.so libcuml++.so

    gpuci_logger "GoogleTest for libcuml"
    cd $LIBCUML_BUILD_DIR
    chrpath -d ./test/ml
    patchelf --replace-needed `patchelf --print-needed ./test/ml | grep faiss` libfaiss.so ./test/ml
    GTEST_OUTPUT="xml:${WORKSPACE}/test-results/libcuml_cpp/" ./test/ml

    CONDA_FILE=`find $WORKSPACE/ci/artifacts/cuml/cpu/conda-bld/ -name "libcuml*.tar.bz2"`
    CONDA_FILE=`basename "$CONDA_FILE" .tar.bz2` #get filename without extension
    CONDA_FILE=${CONDA_FILE//-/=} #convert to conda install
    gpuci_logger "Installing $CONDA_FILE"
    conda install -c $WORKSPACE/ci/artifacts/cuml/cpu/conda-bld/ "$CONDA_FILE"

    gpuci_logger "Building cuml"
    "$WORKSPACE/build.sh" -v cuml --codecov

    gpuci_logger "Python pytest for cuml"
    cd $WORKSPACE/python

    pytest --cache-clear --basetemp=${WORKSPACE}/cuml-cuda-tmp --junitxml=${WORKSPACE}/junit-cuml.xml -v -s -m "not memleak" --durations=50 --timeout=300 --ignore=cuml/test/dask --ignore=cuml/raft --cov-config=.coveragerc --cov=cuml --cov-report=xml:${WORKSPACE}/python/cuml/cuml-coverage.xml --cov-report term

    timeout 7200 sh -c "pytest cuml/test/dask --cache-clear --basetemp=${WORKSPACE}/cuml-mg-cuda-tmp --junitxml=${WORKSPACE}/junit-cuml-mg.xml -v -s -m 'not memleak' --durations=50 --timeout=300"

    ################################################################################
    # TEST - Run notebook tests
    ################################################################################

    gpuci_logger "Notebook tests"
    set +e -Eo pipefail
    EXITCODE=0
    trap "EXITCODE=1" ERR

    ${WORKSPACE}/ci/gpu/test-notebooks.sh 2>&1 | tee nbtest.log
    python ${WORKSPACE}/ci/utils/nbtestlog2junitxml.py nbtest.log

    ################################################################################
    # TEST - Run GoogleTest for ml-prims
    ################################################################################

    gpuci_logger "Run ml-prims test"
    cd $LIBCUML_BUILD_DIR
    chrpath -d ./test/prims
    patchelf --replace-needed `patchelf --print-needed ./test/prims | grep faiss` libfaiss.so ./test/prims
    GTEST_OUTPUT="xml:${WORKSPACE}/test-results/prims/" ./test/prims

    ################################################################################
    # TEST - Run GoogleTest for ml-prims, but with cuda-memcheck enabled
    ################################################################################

    if [ "$BUILD_MODE" = "branch" ] && [ "$BUILD_TYPE" = "gpu" ]; then
        logger "GoogleTest for ml-prims with cuda-memcheck enabled..."
        cd $WORKSPACE/ci/artifacts/cuml/cpu/conda_work/cpp/build
        python ../scripts/cuda-memcheck.py -tool memcheck -exe ./test/prims
    fi

    gpuci_logger "Building doxygen C++ docs"
    #Need to run in standard directory, not our artifact dir
    unset LIBCUML_BUILD_DIR
    $WORKSPACE/build.sh cppdocs -v

fi

if [ -n "\${CODECOV_TOKEN}" ]; then
    codecov -t \$CODECOV_TOKEN
fi

return ${EXITCODE}<|MERGE_RESOLUTION|>--- conflicted
+++ resolved
@@ -121,11 +121,8 @@
     cd $WORKSPACE/cpp/build
     GTEST_OUTPUT="xml:${WORKSPACE}/test-results/libcuml_cpp/" ./test/ml
 
-<<<<<<< HEAD
-=======
     export LD_LIBRARY_PATH=$LD_LIBRARY_PATH_CACHED
     export LD_LIBRARY_PATH_CACHED=""
->>>>>>> a053514a
 
     gpuci_logger "Python pytest for cuml"
     cd $WORKSPACE/python
