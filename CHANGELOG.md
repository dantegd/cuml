# cuML 0.8.0 (Date TBD)

## New Features

- PR #652: Adjusted Rand Index metric ml-prim
- PR #679: Class label manipulation ml-prim
- PR #636: Rand Index metric ml-prim
- PR #515: Added Random Projection feature
- PR #504: Contingency matrix ml-prim
<<<<<<< HEAD
- PR #644: Add train_test_split utility for cuDF dataframes
=======
- PR #612: Allow Cuda Array Interface, Numba inputs and input code refactor
- PR #641: C: Separate C-wrapper library build to generate libcuml.so
>>>>>>> c0c35aa5
- PR #631: Add nvcategory based ordinal label encoder
- PR #670: Add test skipping functionality to build.sh
- PR #678: Added Random Forest wrapper
- PR #684: prims: make_blobs primitive
- PR #673: prims: reduce cols by key primitive

## Improvements

- PR #597: C++ cuML and ml-prims folder refactor
- PR #590: QN Recover from numeric errors
- PR #482: Introduce cumlHandle for pca and tsvd
- PR #573: Remove use of unnecessary cuDF column and series copies
- PR #601: Cython PEP8 cleanup and CI integration
- PR #596: Introduce cumlHandle for ols and ridge
- PR #579: Introduce cumlHandle for cd and sgd, and propagate C++ errors in cython level for cd and sgd
- PR #604: Adding cumlHandle to kNN, spectral methods, and UMAP
- PR #616: Enable clang-format for enforcing coding style
- PR #618: CI: Enable copyright header checks
- PR #622: Updated to use 0.8 dependencies
- PR #626: Added build.sh script, updated CI scripts and documentation
- PR #633: build: Auto-detection of GPU_ARCHS during cmake
- PR #650: Moving brute force kNN to prims. Creating stateless kNN API.
- PR #662: C++: Bulk clang-format updates
- PR #671: Added pickle pytests and correct pickling of Base class
- PR #675: atomicMin/Max(float, double) with integer atomics and bit flipping
- PR #677: build: 'deep-clean' to build.sh to clean faiss build as well
- PR #683: Use stateless c++ API in KNN so that it can be pickled properly
- PR #686: Use stateless c++ API in UMAP so that it can be pickled properly
- PR #695: prims: Refactor pairwise distance
- PR #707: Added stress test and updated documentation for RF 
- PR #701: Added emacs temporary file patterns to .gitignore

## Bug Fixes
- PR #584: Added missing virtual destructor to deviceAllocator and hostAllocator
- PR #620: C++: Removed old unit-test files in ml-prims
- PR #627: C++: Fixed dbscan crash issue filed in 613
- PR #640: Remove setuptools from conda run dependency
- PR #646: Update link in contributing.md
- PR #649: Bug fix to LinAlg::reduce_rows_by_key prim filed in issue #648
- PR #666: fixes to gitutils.py to resolve both string decode and handling of uncommitted files
- PR #676: Fix template parameters in `bernoulli()` implementation.
- PR #687: prims: updated tolerance for reduce_cols_by_key unit-tests
- PR #689: Removing extra prints from NearestNeighbors cython

# cuML 0.7.0 (10 May 2019)

## New Features

- PR #405: Quasi-Newton GLM Solvers
- PR #277: Add row- and column-wise weighted mean primitive
- PR #424: Add a grid-sync struct for inter-block synchronization
- PR #430: Add R-Squared Score to ml primitives
- PR #463: Add matrix gather to ml primitives
- PR #435: Expose cumlhandle in cython + developer guide
- PR #455: Remove default-stream arguement across ml-prims and cuML
- PR #375: cuml cpp shared library renamed to libcuml++.so
- PR #460: Random Forest & Decision Trees (Single-GPU, Classification)
- PR #491: Add doxygen build target for ml-prims
- PR #505: Add R-Squared Score to python interface
- PR #507: Add coordinate descent for lasso and elastic-net
- PR #511: Add a minmax ml-prim
- PR #516: Added Trustworthiness score feature
- PR #520: Add local build script to mimic gpuCI
- PR #503: Add column-wise matrix sort primitive
- PR #525: Add docs build script to cuML
- PR #528: Remove current KMeans and replace it with a new single GPU implementation built using ML primitives

## Improvements

- PR #481: Refactoring Quasi-Newton to use cumlHandle
- PR #467: Added validity check on cumlHandle_t
- PR #461: Rewrote permute and added column major version
- PR #440: README updates
- PR #295: Improve build-time and the interface e.g., enable bool-OutType, for distance()
- PR #390: Update docs version
- PR #272: Add stream parameters to cublas and cusolver wrapper functions
- PR #447: Added building and running mlprims tests to CI
- PR #445: Lower dbscan memory usage by computing adjacency matrix directly
- PR #431: Add support for fancy iterator input types to LinAlg::reduce_rows_by_key
- PR #394: Introducing cumlHandle API to dbscan and add example
- PR #500: Added CI check for black listed CUDA Runtime API calls
- PR #475: exposing cumlHandle for dbscan from python-side
- PR #395: Edited the CONTRIBUTING.md file
- PR #407: Test files to run stress, correctness and unit tests for cuml algos
- PR #512: generic copy method for copying buffers between device/host
- PR #533: Add cudatoolkit conda dependency
- PR #524: Use cmake find blas and find lapack to pass configure options to faiss
- PR #527: Added notes on UMAP differences from reference implementation
- PR #540: Use latest release version in update-version CI script
- PR #552: Re-enable assert in kmeans tests with xfail as needed
- PR #581: Add shared memory fast col major to row major function back with bound checks
- PR #592: More efficient matrix copy/reverse methods

## Bug Fixes

- PR #334: Fixed segfault in `ML::cumlHandle_impl::destroyResources`
- PR #349: Developer guide clarifications for cumlHandle and cumlHandle_impl
- PR #398: Fix CI scripts to allow nightlies to be uploaded
- PR #399: Skip PCA tests to allow CI to run with driver 418
- PR #422: Issue in the PCA tests was solved and CI can run with driver 418
- PR #409: Add entry to gitmodules to ignore build artifacts
- PR #412: Fix for svdQR function in ml-prims
- PR #438: Code that depended on FAISS was building everytime.
- PR #358: Fixed an issue when switching streams on MLCommon::device_buffer and MLCommon::host_buffer
- PR #434: Fixing bug in CSR tests
- PR #443: Remove defaults channel from ci scripts
- PR #384: 64b index arithmetic updates to the kernels inside ml-prims
- PR #459: Fix for runtime library path of pip package
- PR #464: Fix for C++11 destructor warning in qn
- PR #466: Add support for column-major in LinAlg::*Norm methods
- PR #465: Fixing deadlock issue in GridSync due to consecutive sync calls
- PR #468: Fix dbscan example build failure
- PR #470: Fix resource leakage in Kalman filter python wrapper
- PR #473: Fix gather ml-prim test for change in rng uniform API
- PR #477: Fixes default stream initialization in cumlHandle
- PR #480: Replaced qn_fit() declaration with #include of file containing definition to fix linker error
- PR #495: Update cuDF and RMM versions in GPU ci test scripts
- PR #499: DEVELOPER_GUIDE.md: fixed links and clarified ML::detail::streamSyncer example
- PR #506: Re enable ml-prim tests in CI
- PR #508: Fix for an error with default argument in LinAlg::meanSquaredError
- PR #519: README.md Updates and adding BUILD.md back
- PR #526: Fix the issue of wrong results when fit and transform of PCA are called separately
- PR #531: Fixing missing arguments in updateDevice() for RF
- PR #543: Exposing dbscan batch size through cython API and fixing broken batching
- PR #551: Made use of ZLIB_LIBRARIES consistent between ml_test and ml_mg_test
- PR #557: Modified CI script to run cuML tests before building mlprims and removed lapack flag
- PR #578: Updated Readme.md to add lasso and elastic-net
- PR #580: Fixing cython garbage collection bug in KNN
- PR #577: Use find libz in prims cmake
- PR #594: fixed cuda-memcheck mean_center test failures


# cuML 0.6.1 (09 Apr 2019)

## Bug Fixes

- PR #462 Runtime library path fix for cuML pip package


# cuML 0.6.0 (22 Mar 2019)

## New Features

- PR #249: Single GPU Stochastic Gradient Descent for linear regression, logistic regression, and linear svm with L1, L2, and elastic-net penalties.
- PR #247: Added "proper" CUDA API to cuML
- PR #235: NearestNeighbors MG Support
- PR #261: UMAP Algorithm
- PR #290: NearestNeighbors numpy MG Support
- PR #303: Reusable spectral embedding / clustering
- PR #325: Initial support for single process multi-GPU OLS and tSVD
- PR #271: Initial support for hyperparameter optimization with dask for many models

## Improvements

- PR #144: Dockerfile update and docs for LinearRegression and Kalman Filter.
- PR #168: Add /ci/gpu/build.sh file to cuML
- PR #167: Integrating full-n-final ml-prims repo inside cuml
- PR #198: (ml-prims) Removal of *MG calls + fixed a bug in permute method
- PR #194: Added new ml-prims for supporting LASSO regression.
- PR #114: Building faiss C++ api into libcuml
- PR #64: Using FAISS C++ API in cuML and exposing bindings through cython
- PR #208: Issue ml-common-3: Math.h: swap thrust::for_each with binaryOp,unaryOp
- PR #224: Improve doc strings for readable rendering with readthedocs
- PR #209: Simplify README.md, move build instructions to BUILD.md
- PR #218: Fix RNG to use given seed and adjust RNG test tolerances.
- PR #225: Support for generating random integers
- PR #215: Refactored LinAlg::norm to Stats::rowNorm and added Stats::colNorm
- PR #234: Support for custom output type and passing index value to main_op in *Reduction kernels
- PR #230: Refactored the cuda_utils header
- PR #236: Refactored cuml python package structure to be more sklearn like
- PR #232: Added reduce_rows_by_key
- PR #246: Support for 2 vectors in the matrix vector operator
- PR #244: Fix for single GPU OLS and Ridge to support one column training data
- PR #271: Added get_params and set_params functions for linear and ridge regression
- PR #253: Fix for issue #250-reduce_rows_by_key failed memcheck for small nkeys
- PR #269: LinearRegression, Ridge Python docs update and cleaning
- PR #322: set_params updated
- PR #237: Update build instructions
- PR #275: Kmeans use of faster gpu_matrix
- PR #288: Add n_neighbors to NearestNeighbors constructor
- PR #302: Added FutureWarning for deprecation of current kmeans algorithm
- PR #312: Last minute cleanup before release
- PR #315: Documentation updating and enhancements
- PR #330: Added ignored argument to pca.fit_transform to map to sklearn's implemenation
- PR #342: Change default ABI to ON
- PR #572: Pulling DBSCAN components into reusable primitives


## Bug Fixes

- PR #193: Fix AttributeError in PCA and TSVD
- PR #211: Fixing inconsistent use of proper batch size calculation in DBSCAN
- PR #202: Adding back ability for users to define their own BLAS
- PR #201: Pass CMAKE CUDA path to faiss/configure script
- PR #200 Avoid using numpy via cimport in KNN
- PR #228: Bug fix: LinAlg::unaryOp with 0-length input
- PR #279: Removing faiss-gpu references in README
- PR #321: Fix release script typo
- PR #327: Update conda requirements for version 0.6 requirements
- PR #352: Correctly calculating numpy chunk sizing for kNN
- PR #345: Run python import as part of package build to trigger compilation
- PR #347: Lowering memory usage of kNN.
- PR #355: Fixing issues with very large numpy inputs to SPMG OLS and tSVD.
- PR #357: Removing FAISS requirement from README
- PR #362: Fix for matVecOp crashing on large input sizes
- PR #366: Index arithmetic issue fix with TxN_t class
- PR #376: Disabled kmeans tests since they are currently too sensitive (see #71)
- PR #380: Allow arbitrary data size on ingress for numba_utils.row_matrix
- PR #385: Fix for long import cuml time in containers and fix for setup_pip
- PR #630: Fixing a missing kneighbors in nearest neighbors python proxy

# cuML 0.5.1 (05 Feb 2019)

## Bug Fixes

- PR #189 Avoid using numpy via cimport to prevent ABI issues in Cython compilation


# cuML 0.5.0 (28 Jan 2019)

## New Features

- PR #66: OLS Linear Regression
- PR #44: Distance calculation ML primitives
- PR #69: Ridge (L2 Regularized) Linear Regression
- PR #103: Linear Kalman Filter
- PR #117: Pip install support
- PR #64: Device to device support from cuML device pointers into FAISS

## Improvements

- PR #56: Make OpenMP optional for building
- PR #67: Github issue templates
- PR #44: Refactored DBSCAN to use ML primitives
- PR #91: Pytest cleanup and sklearn toyset datasets based pytests for kmeans and dbscan
- PR #75: C++ example to use kmeans
- PR #117: Use cmake extension to find any zlib installed in system
- PR #94: Add cmake flag to set ABI compatibility
- PR #139: Move thirdparty submodules to root and add symlinks to new locations
- PR #151: Replace TravisCI testing and conda pkg builds with gpuCI
- PR #164: Add numba kernel for faster column to row major transform
- PR #114: Adding FAISS to cuml build

## Bug Fixes

- PR #48: CUDA 10 compilation warnings fix
- PR #51: Fixes to Dockerfile and docs for new build system
- PR #72: Fixes for GCC 7
- PR #96: Fix for kmeans stack overflow with high number of clusters
- PR #105: Fix for AttributeError in kmeans fit method
- PR #113: Removed old  glm python/cython files
- PR #118: Fix for AttributeError in kmeans predict method
- PR #125: Remove randomized solver option from PCA python bindings


# cuML 0.4.0 (05 Dec 2018)

## New Features

## Improvements

- PR #42: New build system: separation of libcuml.so and cuml python package
- PR #43: Added changelog.md

## Bug Fixes


# cuML 0.3.0 (30 Nov 2018)

## New Features

- PR #33: Added ability to call cuML algorithms using numpy arrays

## Improvements

- PR #24: Fix references of python package from cuML to cuml and start using versioneer for better versioning
- PR #40: Added support for refactored cuDF 0.3.0, updated Conda files
- PR #33: Major python test cleaning, all tests pass with cuDF 0.2.0 and 0.3.0. Preparation for new build system
- PR #34: Updated batch count calculation logic in DBSCAN
- PR #35: Beginning of DBSCAN refactor to use cuML mlprims and general improvements

## Bug Fixes

- PR #30: Fixed batch size bug in DBSCAN that caused crash. Also fixed various locations for potential integer overflows
- PR #28: Fix readthedocs build documentation
- PR #29: Fix pytests for cuml name change from cuML
- PR #33: Fixed memory bug that would cause segmentation faults due to numba releasing memory before it was used. Also fixed row major/column major bugs for different algorithms
- PR #36: Fix kmeans gtest to use device data
- PR #38: cuda\_free bug removed that caused google tests to sometimes pass and sometimes fail randomly
- PR #39: Updated cmake to correctly link with CUDA libraries, add CUDA runtime linking and include source files in compile target

# cuML 0.2.0 (02 Nov 2018)

## New Features

- PR #11: Kmeans algorithm added
- PR #7: FAISS KNN wrapper added
- PR #21: Added Conda install support

## Improvements

- PR #15: Added compatibility with cuDF (from prior pyGDF)
- PR #13: Added FAISS to Dockerfile
- PR #21: Added TravisCI build system for CI and Conda builds

## Bug Fixes

- PR #4: Fixed explained variance bug in TSVD
- PR #5: Notebook bug fixes and updated results


# cuML 0.1.0

Initial release including PCA, TSVD, DBSCAN, ml-prims and cython wrappers<|MERGE_RESOLUTION|>--- conflicted
+++ resolved
@@ -7,12 +7,9 @@
 - PR #636: Rand Index metric ml-prim
 - PR #515: Added Random Projection feature
 - PR #504: Contingency matrix ml-prim
-<<<<<<< HEAD
 - PR #644: Add train_test_split utility for cuDF dataframes
-=======
 - PR #612: Allow Cuda Array Interface, Numba inputs and input code refactor
 - PR #641: C: Separate C-wrapper library build to generate libcuml.so
->>>>>>> c0c35aa5
 - PR #631: Add nvcategory based ordinal label encoder
 - PR #670: Add test skipping functionality to build.sh
 - PR #678: Added Random Forest wrapper
