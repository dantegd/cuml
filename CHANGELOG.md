# cuML 0.10.0 (Date TBD)

## New Features
- PR #1148: C++ benchmark tool for c++/CUDA code inside cuML
- PR #1071: Selective eigen solver of cuSolver
- PR #1073: Updating RF wrappers to use FIL for GPU accelerated prediction
- PR #1104: CUDA 10.1 support
- PR #1113: prims: new batched make-symmetric-matrix primitive
- PR #1112: prims: new batched-gemv primitive
- PR #855: Added benchmark tools
- PR #1149 Add YYMMDD to version tag for nightly conda packages
- PR #892: General Gram matrices prim
- PR #912: Support Vector Machine

## Improvements
- PR #961: High Peformance RF; HIST algo
- PR #1028: Dockerfile updates after dir restructure. Conda env yaml to add statsmodels as a dependency
- PR #1047: Consistent OPG interface for kmeans, based on internal libcumlprims update
- PR #763: Add examples to train_test_split documentation
- PR #1093: Unified inference kernels for different FIL algorithms
- PR #1076: Paying off some UMAP / Spectral tech debt.
- PR #1086: Ensure RegressorMixin scorer uses device arrays
- PR #1108: input_to_host_array function in input_utils for input processing to host arrays
- PR #1114: K-means: Exposing useful params, removing unused params, proxying params in Dask
- PR #1142: prims: expose separate InType and OutType for unaryOp and binaryOp
- PR #1115: Moving dask_make_blobs to cuml.dask.datasets. Adding conversion to dask.DataFrame
- PR #1136: CUDA 10.1 CI updates
- PR #1163: Some more correctness improvements. Better verbose printing
- PR #1165: Adding except + in all remaining cython
- PR #1186: Using LocalCUDACluster Pytest fixture
- PR #1173: Docs: Barnes Hut TSNE documentation
- PR #1176: Use new RMM API based on Cython

## Bug Fixes

- PR #1208: compile dbscan bug
- PR #1016: Use correct libcumlprims version in GPU CI
- PR #1040: Update version of numba in development conda yaml files
- PR #1043: Updates to accomodate cuDF python code reorganization
- PR #1044: Remove nvidia driver installation from ci/cpu/build.sh
- PR #991: Barnes Hut TSNE Memory Issue Fixes
- PR #1075: Pinning Dask version for consistent CI results
- PR #990: Barnes Hut TSNE Memory Issue Fixes
- PR #1066: Using proper set of workers to destroy nccl comms
- PR #1072: Remove pip requirements and setup
- PR #1074: Fix flake8 CI style check
- PR #1087: Accuracy improvement for sqrt/log in RF max_feature
- PR #1088: Change straggling numba python allocations to use RMM
- PR #1106: Pinning Distributed version to match Dask for consistent CI results
- PR #1116: TSNE CUDA 10.1 Bug Fixes
- PR #1132: DBSCAN Batching Bug Fix
- PR #1162: DASK RF random seed bug fix
- PR #1164: Fix check_dtype arg handling for input_to_dev_array
- PR #1171: SVM prediction bug fix
- PR #1177: Update dask and distributed to 2.5
- PR #1204: Fix SVM crash on Turing
- PR #1199: Replaced sprintf() with snprintf() in THROW()
- PR #1205: Update dask-cuda in yml envs
<<<<<<< HEAD
- PR #1215: Fix for CUDA 10.1 seg fault: remove libcuda from setup.py
=======
- PR #1211: Fixing Dask k-means transform bug and adding test
>>>>>>> 39aed94a

# cuML 0.9.0 (21 Aug 2019)

## New Features

- PR #894: Convert RF to treelite format
- PR #826: Jones transformation of params for ARIMA models timeSeries ml-prim
- PR #697: Silhouette Score metric ml-prim
- PR #674: KL Divergence metric ml-prim
- PR #787: homogeneity, completeness and v-measure metrics ml-prim
- PR #711: Mutual Information metric ml-prim
- PR #724: Entropy metric ml-prim
- PR #766: Expose score method based on inertia for KMeans
- PR #823: prims: cluster dispersion metric
- PR #816: Added inverse_transform() for LabelEncoder
- PR #789: prims: sampling without replacement
- PR #813: prims: Col major istance prim
- PR #635: Random Forest & Decision Tree Regression (Single-GPU)
- PR #819: Forest Inferencing Library (FIL)
- PR #829: C++: enable nvtx ranges
- PR #835: Holt-Winters algorithm
- PR #837: treelite for decision forest exchange format
- PR #871: Wrapper for FIL
- PR #870: make_blobs python function
- PR #881: wrappers for accuracy_score and adjusted_rand_score functions
- PR #840: Dask RF classification and regression
- PR #870: make_blobs python function
- PR #879: import of treelite models to FIL
- PR #892: General Gram matrices prim
- PR #883: Adding MNMG Kmeans
- PR #930: Dask RF
- PR #882: TSNE - T-Distributed Stochastic Neighbourhood Embedding
- PR #624: Internals API & Graph Based Dimensionality Reductions Callback
- PR #926: Wrapper for FIL
- PR #960: Enable using libcumlprims for MG algorithms/prims

## Improvements
- PR #822: build: build.sh update to club all make targets together
- PR #807: Added development conda yml files
- PR #840: Require cmake >= 3.14
- PR #832: Stateless Decision Tree and Random Forest API
- PR #857: Small modifications to comms for utilizing IB w/ Dask
- PR #851: Random forest Stateless API wrappers
- PR #865: High Performance RF
- PR #895: Pretty prints arguments!
- PR #920: Add an empty marker kernel for tracing purposes
- PR #915: syncStream added to cumlCommunicator
- PR #922: Random Forest support in FIL
- PR #911: Update headers to credit CannyLabs BH TSNE implementation
- PR #918: Streamline CUDA_REL environment variable
- PR #924: kmeans: updated APIs to be stateless, refactored code for mnmg support
- PR #950: global_bias support in FIL
- PR #773: Significant improvements to input checking of all classes and common input API for Python
- PR #957: Adding docs to RF & KMeans MNMG. Small fixes for release
- PR #965: Making dask-ml a hard dependency
- PR #976: Update api.rst for new 0.9 classes
- PR #973: Use cudaDeviceGetAttribute instead of relying on cudaDeviceProp object being passed
- PR #978: Update README for 0.9
- PR #1009: Fix references to notebooks-contrib
- PR #1015: Ability to control the number of internal streams in cumlHandle_impl via cumlHandle
- PR #1175: Add more modules to docs ToC

## Bug Fixes

- PR #923: Fix misshapen level/trend/season HoltWinters output
- PR #831: Update conda package dependencies to cudf 0.9
- PR #772: Add missing cython headers to SGD and CD
- PR #849: PCA no attribute trans_input_ transform bug fix
- PR #869: Removing incorrect information from KNN Docs
- PR #885: libclang installation fix for GPUCI
- PR #896: Fix typo in comms build instructions
- PR #921: Fix build scripts using incorrect cudf version
- PR #928: TSNE Stability Adjustments
- PR #934: Cache cudaDeviceProp in cumlHandle for perf reasons
- PR #932: Change default param value for RF classifier
- PR #949: Fix dtype conversion tests for unsupported cudf dtypes
- PR #908: Fix local build generated file ownerships
- PR #983: Change RF max_depth default to 16
- PR #987: Change default values for knn
- PR #988: Switch to exact tsne
- PR #991: Cleanup python code in cuml.dask.cluster
- PR #996: ucx_initialized being properly set in CommsContext
- PR #1007: Throws a well defined error when mutigpu is not enabled
- PR #1018: Hint location of nccl in build.sh for CI
- PR #1022: Using random_state to make K-Means MNMG tests deterministic
- PR #1034: Fix typos and formatting issues in RF docs

# cuML 0.8.0 (27 June 2019)

## New Features

- PR #652: Adjusted Rand Index metric ml-prim
- PR #679: Class label manipulation ml-prim
- PR #636: Rand Index metric ml-prim
- PR #515: Added Random Projection feature
- PR #504: Contingency matrix ml-prim
- PR #644: Add train_test_split utility for cuDF dataframes
- PR #612: Allow Cuda Array Interface, Numba inputs and input code refactor
- PR #641: C: Separate C-wrapper library build to generate libcuml.so
- PR #631: Add nvcategory based ordinal label encoder
- PR #681: Add MBSGDClassifier and MBSGDRegressor classes around SGD
- PR #705: Quasi Newton solver and LogisticRegression Python classes
- PR #670: Add test skipping functionality to build.sh
- PR #678: Random Forest Python class
- PR #684: prims: make_blobs primitive
- PR #673: prims: reduce cols by key primitive
- PR #812: Add cuML Communications API & consolidate Dask cuML

## Improvements

- PR #597: C++ cuML and ml-prims folder refactor
- PR #590: QN Recover from numeric errors
- PR #482: Introduce cumlHandle for pca and tsvd
- PR #573: Remove use of unnecessary cuDF column and series copies
- PR #601: Cython PEP8 cleanup and CI integration
- PR #596: Introduce cumlHandle for ols and ridge
- PR #579: Introduce cumlHandle for cd and sgd, and propagate C++ errors in cython level for cd and sgd
- PR #604: Adding cumlHandle to kNN, spectral methods, and UMAP
- PR #616: Enable clang-format for enforcing coding style
- PR #618: CI: Enable copyright header checks
- PR #622: Updated to use 0.8 dependencies
- PR #626: Added build.sh script, updated CI scripts and documentation
- PR #633: build: Auto-detection of GPU_ARCHS during cmake
- PR #650: Moving brute force kNN to prims. Creating stateless kNN API.
- PR #662: C++: Bulk clang-format updates
- PR #671: Added pickle pytests and correct pickling of Base class
- PR #675: atomicMin/Max(float, double) with integer atomics and bit flipping
- PR #677: build: 'deep-clean' to build.sh to clean faiss build as well
- PR #683: Use stateless c++ API in KNN so that it can be pickled properly
- PR #686: Use stateless c++ API in UMAP so that it can be pickled properly
- PR #695: prims: Refactor pairwise distance
- PR #707: Added stress test and updated documentation for RF
- PR #701: Added emacs temporary file patterns to .gitignore
- PR #606: C++: Added tests for host_buffer and improved device_buffer and host_buffer implementation
- PR #726: Updated RF docs and stress test
- PR #730: Update README and RF docs for 0.8
- PR #744: Random projections generating binomial on device. Fixing tests.
- PR #741: Update API docs for 0.8
- PR #754: Pickling of UMAP/KNN
- PR #753: Made PCA and TSVD picklable
- PR #746: LogisticRegression and QN API docstrings

## Bug Fixes
- PR #584: Added missing virtual destructor to deviceAllocator and hostAllocator
- PR #620: C++: Removed old unit-test files in ml-prims
- PR #627: C++: Fixed dbscan crash issue filed in 613
- PR #640: Remove setuptools from conda run dependency
- PR #646: Update link in contributing.md
- PR #649: Bug fix to LinAlg::reduce_rows_by_key prim filed in issue #648
- PR #666: fixes to gitutils.py to resolve both string decode and handling of uncommitted files
- PR #676: Fix template parameters in `bernoulli()` implementation.
- PR #685: Make CuPy optional to avoid nccl conda package conflicts
- PR #687: prims: updated tolerance for reduce_cols_by_key unit-tests
- PR #689: Removing extra prints from NearestNeighbors cython
- PR #718: Bug fix for DBSCAN and increasing batch size of sgd
- PR #719: Adding additional checks for dtype of the data
- PR #736: Bug fix for RF wrapper and .cu print function
- PR #547: Fixed issue if C++ compiler is specified via CXX during configure.
- PR #759: Configure Sphinx to render params correctly
- PR #762: Apply threshold to remove flakiness of UMAP tests.
- PR #768: Fixing memory bug from stateless refactor
- PR #782: Nearest neighbors checking properly whether memory should be freed
- PR #783: UMAP was using wrong size for knn computation
- PR #776: Hotfix for self.variables in RF
- PR #777: Fix numpy input bug
- PR #784: Fix jit of shuffle_idx python function
- PR #790: Fix rows_sample input type for RF
- PR #793: Fix for dtype conversion utility for numba arrays without cupy installed
- PR #806: Add a seed for sklearn model in RF test file
- PR #843: Rf quantile fix

# cuML 0.7.0 (10 May 2019)

## New Features

- PR #405: Quasi-Newton GLM Solvers
- PR #277: Add row- and column-wise weighted mean primitive
- PR #424: Add a grid-sync struct for inter-block synchronization
- PR #430: Add R-Squared Score to ml primitives
- PR #463: Add matrix gather to ml primitives
- PR #435: Expose cumlhandle in cython + developer guide
- PR #455: Remove default-stream arguement across ml-prims and cuML
- PR #375: cuml cpp shared library renamed to libcuml++.so
- PR #460: Random Forest & Decision Trees (Single-GPU, Classification)
- PR #491: Add doxygen build target for ml-prims
- PR #505: Add R-Squared Score to python interface
- PR #507: Add coordinate descent for lasso and elastic-net
- PR #511: Add a minmax ml-prim
- PR #516: Added Trustworthiness score feature
- PR #520: Add local build script to mimic gpuCI
- PR #503: Add column-wise matrix sort primitive
- PR #525: Add docs build script to cuML
- PR #528: Remove current KMeans and replace it with a new single GPU implementation built using ML primitives

## Improvements

- PR #481: Refactoring Quasi-Newton to use cumlHandle
- PR #467: Added validity check on cumlHandle_t
- PR #461: Rewrote permute and added column major version
- PR #440: README updates
- PR #295: Improve build-time and the interface e.g., enable bool-OutType, for distance()
- PR #390: Update docs version
- PR #272: Add stream parameters to cublas and cusolver wrapper functions
- PR #447: Added building and running mlprims tests to CI
- PR #445: Lower dbscan memory usage by computing adjacency matrix directly
- PR #431: Add support for fancy iterator input types to LinAlg::reduce_rows_by_key
- PR #394: Introducing cumlHandle API to dbscan and add example
- PR #500: Added CI check for black listed CUDA Runtime API calls
- PR #475: exposing cumlHandle for dbscan from python-side
- PR #395: Edited the CONTRIBUTING.md file
- PR #407: Test files to run stress, correctness and unit tests for cuml algos
- PR #512: generic copy method for copying buffers between device/host
- PR #533: Add cudatoolkit conda dependency
- PR #524: Use cmake find blas and find lapack to pass configure options to faiss
- PR #527: Added notes on UMAP differences from reference implementation
- PR #540: Use latest release version in update-version CI script
- PR #552: Re-enable assert in kmeans tests with xfail as needed
- PR #581: Add shared memory fast col major to row major function back with bound checks
- PR #592: More efficient matrix copy/reverse methods
- PR #721: Added pickle tests for DBSCAN and Random Projections

## Bug Fixes

- PR #334: Fixed segfault in `ML::cumlHandle_impl::destroyResources`
- PR #349: Developer guide clarifications for cumlHandle and cumlHandle_impl
- PR #398: Fix CI scripts to allow nightlies to be uploaded
- PR #399: Skip PCA tests to allow CI to run with driver 418
- PR #422: Issue in the PCA tests was solved and CI can run with driver 418
- PR #409: Add entry to gitmodules to ignore build artifacts
- PR #412: Fix for svdQR function in ml-prims
- PR #438: Code that depended on FAISS was building everytime.
- PR #358: Fixed an issue when switching streams on MLCommon::device_buffer and MLCommon::host_buffer
- PR #434: Fixing bug in CSR tests
- PR #443: Remove defaults channel from ci scripts
- PR #384: 64b index arithmetic updates to the kernels inside ml-prims
- PR #459: Fix for runtime library path of pip package
- PR #464: Fix for C++11 destructor warning in qn
- PR #466: Add support for column-major in LinAlg::*Norm methods
- PR #465: Fixing deadlock issue in GridSync due to consecutive sync calls
- PR #468: Fix dbscan example build failure
- PR #470: Fix resource leakage in Kalman filter python wrapper
- PR #473: Fix gather ml-prim test for change in rng uniform API
- PR #477: Fixes default stream initialization in cumlHandle
- PR #480: Replaced qn_fit() declaration with #include of file containing definition to fix linker error
- PR #495: Update cuDF and RMM versions in GPU ci test scripts
- PR #499: DEVELOPER_GUIDE.md: fixed links and clarified ML::detail::streamSyncer example
- PR #506: Re enable ml-prim tests in CI
- PR #508: Fix for an error with default argument in LinAlg::meanSquaredError
- PR #519: README.md Updates and adding BUILD.md back
- PR #526: Fix the issue of wrong results when fit and transform of PCA are called separately
- PR #531: Fixing missing arguments in updateDevice() for RF
- PR #543: Exposing dbscan batch size through cython API and fixing broken batching
- PR #551: Made use of ZLIB_LIBRARIES consistent between ml_test and ml_mg_test
- PR #557: Modified CI script to run cuML tests before building mlprims and removed lapack flag
- PR #578: Updated Readme.md to add lasso and elastic-net
- PR #580: Fixing cython garbage collection bug in KNN
- PR #577: Use find libz in prims cmake
- PR #594: fixed cuda-memcheck mean_center test failures


# cuML 0.6.1 (09 Apr 2019)

## Bug Fixes

- PR #462 Runtime library path fix for cuML pip package


# cuML 0.6.0 (22 Mar 2019)

## New Features

- PR #249: Single GPU Stochastic Gradient Descent for linear regression, logistic regression, and linear svm with L1, L2, and elastic-net penalties.
- PR #247: Added "proper" CUDA API to cuML
- PR #235: NearestNeighbors MG Support
- PR #261: UMAP Algorithm
- PR #290: NearestNeighbors numpy MG Support
- PR #303: Reusable spectral embedding / clustering
- PR #325: Initial support for single process multi-GPU OLS and tSVD
- PR #271: Initial support for hyperparameter optimization with dask for many models

## Improvements

- PR #144: Dockerfile update and docs for LinearRegression and Kalman Filter.
- PR #168: Add /ci/gpu/build.sh file to cuML
- PR #167: Integrating full-n-final ml-prims repo inside cuml
- PR #198: (ml-prims) Removal of *MG calls + fixed a bug in permute method
- PR #194: Added new ml-prims for supporting LASSO regression.
- PR #114: Building faiss C++ api into libcuml
- PR #64: Using FAISS C++ API in cuML and exposing bindings through cython
- PR #208: Issue ml-common-3: Math.h: swap thrust::for_each with binaryOp,unaryOp
- PR #224: Improve doc strings for readable rendering with readthedocs
- PR #209: Simplify README.md, move build instructions to BUILD.md
- PR #218: Fix RNG to use given seed and adjust RNG test tolerances.
- PR #225: Support for generating random integers
- PR #215: Refactored LinAlg::norm to Stats::rowNorm and added Stats::colNorm
- PR #234: Support for custom output type and passing index value to main_op in *Reduction kernels
- PR #230: Refactored the cuda_utils header
- PR #236: Refactored cuml python package structure to be more sklearn like
- PR #232: Added reduce_rows_by_key
- PR #246: Support for 2 vectors in the matrix vector operator
- PR #244: Fix for single GPU OLS and Ridge to support one column training data
- PR #271: Added get_params and set_params functions for linear and ridge regression
- PR #253: Fix for issue #250-reduce_rows_by_key failed memcheck for small nkeys
- PR #269: LinearRegression, Ridge Python docs update and cleaning
- PR #322: set_params updated
- PR #237: Update build instructions
- PR #275: Kmeans use of faster gpu_matrix
- PR #288: Add n_neighbors to NearestNeighbors constructor
- PR #302: Added FutureWarning for deprecation of current kmeans algorithm
- PR #312: Last minute cleanup before release
- PR #315: Documentation updating and enhancements
- PR #330: Added ignored argument to pca.fit_transform to map to sklearn's implemenation
- PR #342: Change default ABI to ON
- PR #572: Pulling DBSCAN components into reusable primitives


## Bug Fixes

- PR #193: Fix AttributeError in PCA and TSVD
- PR #211: Fixing inconsistent use of proper batch size calculation in DBSCAN
- PR #202: Adding back ability for users to define their own BLAS
- PR #201: Pass CMAKE CUDA path to faiss/configure script
- PR #200 Avoid using numpy via cimport in KNN
- PR #228: Bug fix: LinAlg::unaryOp with 0-length input
- PR #279: Removing faiss-gpu references in README
- PR #321: Fix release script typo
- PR #327: Update conda requirements for version 0.6 requirements
- PR #352: Correctly calculating numpy chunk sizing for kNN
- PR #345: Run python import as part of package build to trigger compilation
- PR #347: Lowering memory usage of kNN.
- PR #355: Fixing issues with very large numpy inputs to SPMG OLS and tSVD.
- PR #357: Removing FAISS requirement from README
- PR #362: Fix for matVecOp crashing on large input sizes
- PR #366: Index arithmetic issue fix with TxN_t class
- PR #376: Disabled kmeans tests since they are currently too sensitive (see #71)
- PR #380: Allow arbitrary data size on ingress for numba_utils.row_matrix
- PR #385: Fix for long import cuml time in containers and fix for setup_pip
- PR #630: Fixing a missing kneighbors in nearest neighbors python proxy

# cuML 0.5.1 (05 Feb 2019)

## Bug Fixes

- PR #189 Avoid using numpy via cimport to prevent ABI issues in Cython compilation


# cuML 0.5.0 (28 Jan 2019)

## New Features

- PR #66: OLS Linear Regression
- PR #44: Distance calculation ML primitives
- PR #69: Ridge (L2 Regularized) Linear Regression
- PR #103: Linear Kalman Filter
- PR #117: Pip install support
- PR #64: Device to device support from cuML device pointers into FAISS

## Improvements

- PR #56: Make OpenMP optional for building
- PR #67: Github issue templates
- PR #44: Refactored DBSCAN to use ML primitives
- PR #91: Pytest cleanup and sklearn toyset datasets based pytests for kmeans and dbscan
- PR #75: C++ example to use kmeans
- PR #117: Use cmake extension to find any zlib installed in system
- PR #94: Add cmake flag to set ABI compatibility
- PR #139: Move thirdparty submodules to root and add symlinks to new locations
- PR #151: Replace TravisCI testing and conda pkg builds with gpuCI
- PR #164: Add numba kernel for faster column to row major transform
- PR #114: Adding FAISS to cuml build

## Bug Fixes

- PR #48: CUDA 10 compilation warnings fix
- PR #51: Fixes to Dockerfile and docs for new build system
- PR #72: Fixes for GCC 7
- PR #96: Fix for kmeans stack overflow with high number of clusters
- PR #105: Fix for AttributeError in kmeans fit method
- PR #113: Removed old  glm python/cython files
- PR #118: Fix for AttributeError in kmeans predict method
- PR #125: Remove randomized solver option from PCA python bindings


# cuML 0.4.0 (05 Dec 2018)

## New Features

## Improvements

- PR #42: New build system: separation of libcuml.so and cuml python package
- PR #43: Added changelog.md

## Bug Fixes


# cuML 0.3.0 (30 Nov 2018)

## New Features

- PR #33: Added ability to call cuML algorithms using numpy arrays

## Improvements

- PR #24: Fix references of python package from cuML to cuml and start using versioneer for better versioning
- PR #40: Added support for refactored cuDF 0.3.0, updated Conda files
- PR #33: Major python test cleaning, all tests pass with cuDF 0.2.0 and 0.3.0. Preparation for new build system
- PR #34: Updated batch count calculation logic in DBSCAN
- PR #35: Beginning of DBSCAN refactor to use cuML mlprims and general improvements

## Bug Fixes

- PR #30: Fixed batch size bug in DBSCAN that caused crash. Also fixed various locations for potential integer overflows
- PR #28: Fix readthedocs build documentation
- PR #29: Fix pytests for cuml name change from cuML
- PR #33: Fixed memory bug that would cause segmentation faults due to numba releasing memory before it was used. Also fixed row major/column major bugs for different algorithms
- PR #36: Fix kmeans gtest to use device data
- PR #38: cuda\_free bug removed that caused google tests to sometimes pass and sometimes fail randomly
- PR #39: Updated cmake to correctly link with CUDA libraries, add CUDA runtime linking and include source files in compile target

# cuML 0.2.0 (02 Nov 2018)

## New Features

- PR #11: Kmeans algorithm added
- PR #7: FAISS KNN wrapper added
- PR #21: Added Conda install support

## Improvements

- PR #15: Added compatibility with cuDF (from prior pyGDF)
- PR #13: Added FAISS to Dockerfile
- PR #21: Added TravisCI build system for CI and Conda builds

## Bug Fixes

- PR #4: Fixed explained variance bug in TSVD
- PR #5: Notebook bug fixes and updated results


# cuML 0.1.0

Initial release including PCA, TSVD, DBSCAN, ml-prims and cython wrappers<|MERGE_RESOLUTION|>--- conflicted
+++ resolved
@@ -56,11 +56,8 @@
 - PR #1204: Fix SVM crash on Turing
 - PR #1199: Replaced sprintf() with snprintf() in THROW()
 - PR #1205: Update dask-cuda in yml envs
-<<<<<<< HEAD
 - PR #1215: Fix for CUDA 10.1 seg fault: remove libcuda from setup.py
-=======
 - PR #1211: Fixing Dask k-means transform bug and adding test
->>>>>>> 39aed94a
 
 # cuML 0.9.0 (21 Aug 2019)
 
