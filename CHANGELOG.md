--- conflicted
+++ resolved
@@ -7,14 +7,10 @@
 - PR #612: Allow Cuda Array Interface, Numba inputs and input code refactor
 - PR #641: C: Separate C-wrapper library build to generate libcuml.so
 - PR #631: Add nvcategory based ordinal label encoder
-<<<<<<< HEAD
-- PR #670 Add test skipping functionality to build.sh
-- PR #678 Added Random Forest wrapper
-=======
 - PR #670: Add test skipping functionality to build.sh
+- PR #678: Added Random Forest wrapper
 - PR #684: prims: make_blobs primitive
 - PR #673: prims: reduce cols by key primitive
->>>>>>> 2e305114
 
 ## Improvements
 
