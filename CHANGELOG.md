--- conflicted
+++ resolved
@@ -26,13 +26,7 @@
 - PR #2340: Import ARIMA in the root init file and fix the `test_fit_function` test
 - PR #2408: Install meta packages for dependencies
 - PR #2417: Move doc customization scripts to Jenkins
-<<<<<<< HEAD
-- PR #2411 Refactor Mixin classes and use in classifier/regressor estimators
-- PR #2099: Raise an error or convert dtype when float64 data is used with dask RF
-- PR #2403 Support for input and output type consistency in logistic regression predict_proba
-=======
 - PR #2427: Moving MNMG decomposition to cuml
->>>>>>> 6223eb8d
 - PR #2433: Add libcumlprims_mg to CMake
 - PR #2420: Add and set convert_dtype default to True in estimator fit methods
 - PR #2411: Refactor Mixin classes and use in classifier/regressor estimators
@@ -43,6 +37,7 @@
 - PR #2403: Support for input and output type consistency in logistic regression predict_proba
 - PR #2468: Add `_n_features_in_` attribute to all single GPU estimators that implement fit
 - PR #2431: Match output of classifier predict with target dtype
+- PR #2099: Raise an error or convert dtype when float64 data is used with dask RF
 
 ## Bug Fixes
 - PR #2369: Update RF code to fix set_params memory leak
