# cuML 0.14.0 (Date TBD)

## New Features
- PR #1994: Support for distributed OneHotEncoder
- PR #1892: One hot encoder implementation with cupy
- PR #1655: Adds python bindings for homogeneity score
- PR #1704: Adds python bindings for completeness score
- PR #1687: Adds python bindings for mutual info score
- PR #1980: prim: added a new write-only unary op prim
- PR #1867: C++: add logging interface support in cuML based spdlog
- PR #1902: Multi class inference in FIL C++ and importing multi-class forests from treelite
- PR #1906: UMAP MNMG
- PR #2067: python: wrap logging interface in cython
- PR #2083: Added dtype, order, and use_full_low_rank to MNMG `make_regression`
- PR #2074: SG and MNMG `make_classification`
- PR #2127: Added order to SG `make_blobs`, and switch from C++ to cupy based implementation
- PR #2057: Weighted k-means
- PR #2256: Add a `make_arima` generator
- PR #2245: ElasticNet, Lasso and Coordinate Descent MNMG
- PR #2242: Pandas input support with output as NumPy arrays by default

## Improvements
- PR #1931: C++: enabled doxygen docs for all of the C++ codebase
- PR #1944: Support for dask_cudf.core.Series in _extract_partitions
- PR #1947: Cleaning up cmake
- PR #1927: Use Cython's `new_build_ext` (if available)
- PR #1946: Removed zlib dependency from cmake
- PR #1988: C++: cpp bench refactor
- PR #1873: Remove usage of nvstring and nvcat from LabelEncoder
- PR #1968: Update SVC SVR with cuML Array
- PR #1972: updates to our flow to use conda-forge's clang and clang-tools packages
- PR #1974: Reduce ARIMA testing time
- PR #1984: Enable Ninja build
- PR #1985: C++ UMAP parametrizable tests
- PR #2005: Adding missing algorithms to cuml benchmarks and notebook
- PR #2016: Add capability to setup.py and build.sh to fully clean all cython build files and artifacts
- PR #2044: A cuda-memcheck helper wrapper for devs
- PR #2018: Using `cuml.dask.part_utils.extract_partitions` and removing similar, duplicated code
- PR #2019: Enable doxygen build in our nightly doc build CI script
- PR #1996: Cythonize in parallel
- PR #2032: Reduce number of tests for MBSGD to improve CI running time
- PR #2031: Encapsulating UCX-py interactions in singleton
- PR #2029: Add C++ ARIMA log-likelihood benchmark
- PR #2085: Convert TSNE to use CumlArray
- PR #2051: Reduce the time required to run dask pca and dask tsvd tests
- PR #1981: Using CumlArray in kNN and DistributedDataHandler in dask kNN
- PR #2053: Introduce verbosity level in C++ layer instead of boolean `verbose` flag
- PR #2047: Make internal streams non-blocking w.r.t. NULL stream
- PR #2048: Random forest testing speedup
- PR #2058: Use CumlArray in Random Projection
- PR #2068: Updating knn class probabilities to use make_monotonic instead of binary search
- PR #2062: Adding random state to UMAP mnmg tests
- PR #2064: Speed-up K-Means test
- PR #2015: Renaming .h to .cuh in solver, dbscan and svm
- PR #2080: Improved import of sparse FIL forests from treelite
- PR #2090: Upgrade C++ build to C++14 standard
- PR #2089: CI: enabled cuda-memcheck on ml-prims unit-tests during nightly build
- PR #2128: Update Dask RF code to reduce the time required for GPU predict to run
- PR #2125: Build infrastructure to use RAFT
- PR #2131: Update Dask RF fit to use DistributedDataHandler
- PR #2055: Update the metrics notebook to use important cuML models
- PR #2095: Improved import of src_prims/utils.h, making it less ambiguous
- PR #2118: Updating SGD & mini-batch estimators to use CumlArray
- PR #2120: Speeding up dask RandomForest tests
- PR #1883: Use CumlArray in ARIMA
- PR #877: Adding definition of done criteria to wiki
- PR #2135: A few optimizations to UMAP fuzzy simplicial set
- PR #1914: Change the meaning of ARIMA's intercept to match the literature
- PR #2098: Renaming .h to .cuh in decision_tree, glm, pca
- PR #2150: Remove deprecated RMM calls in RMM allocator adapter
- PR #2146: Remove deprecated kalman filter
- PR #2151: Add pytest duration and pytest timeout
- PR #2156: Add Docker 19 support to local gpuci build
- PR #2178: Reduce duplicated code in RF
- PR #2124: Expand tutorial docs and sample notebook
- PR #2175: Allow CPU-only and dataset params for benchmark sweeps
- PR #2186: Refactor cython code to build OPG structs in common utils file
- PR #2180: Add fully single GPU singlegpu python build
- PR #2187: CMake improvements to manage conda environment dependencies
- PR #2185: Add has_sklearn function and use it in datasets/classification.
- PR #2193: Order-independent local shuffle in `cuml.dask.make_regression`
- PR #2204: Update python layer to use the logger interface
- PR #2184: Refoctor headers for holtwinters, rproj, tsvd, tsne, umap
- PR #2199: Remove unncessary notebooks
- PR #2195: Separating fit and transform calls in SG, MNMG PCA to save transform array memory consumption
- PR #2201: Re-enabling UMAP repro tests
- PR #2132: Add SVM C++ benchmarks
- PR #2196: Updates to benchmarks. Moving notebook
- PR #2208: Coordinate Descent, Lasso and ElasticNet CumlArray updates
- PR #2210: Updating KNN tests to evaluate multiple index partitions
- PR #2205: Use timeout to add 2 hour hard limit to dask tests
- PR #2212: Improve DBScan batch count / memory estimation
- PR #2214: Remove utils folder and refactor to common folder
- PR #2220: Final refactoring of all src_prims header files following rules as specified in #1675
- PR #2225: input_to_cuml_array keep order option, test updates and cleanup
- PR #2244: Re-enable slow ARIMA tests as stress tests
- PR #2231: Using OPG structs from `cuml.common` in decomposition algorithms
- PR #2257: Update QN and LogisticRegression to use CumlArray
- PR #2259: Add CumlArray support to Naive Bayes
- PR #2252: Add benchmark for the Gram matrix prims
- PR #2269: Add docs targets to build.sh and fix python cuml.common docs
- PR #2271: Clarify doc for `_unique` default implementation in OneHotEncoder
- PR #2272: Add docs build.sh script to repository
- PR #2276: Ensure `CumlArray` provided `dtype` conforms
- PR #2281: Rely on cuDF's `Serializable` in `CumlArray`
- PR #2284: Reduce dataset size in SG RF notebook to reduce run time of sklearn
- PR #2285: Increase the threshold for elastic_net test in dask/test_coordinate_descent

## Bug Fixes
- PR #1939: Fix syntax error in cuml.common.array
- PR #1941: Remove c++ cuda flag that was getting duplicated in CMake
- PR #1971: python: Correctly honor --singlegpu option and CUML_BUILD_PATH env variable
- PR #1969: Update libcumlprims to 0.14
- PR #1973: Add missing mg files for setup.py --singlegpu flag
- PR #1993: Set `umap_transform_reproducibility` tests to xfail
- PR #2004: Refactoring the arguments to `plant()` call
- PR #2017: Fixing memory issue in weak cc prim
- PR #2028: Skipping UMAP knn reproducibility tests until we figure out why its failing in CUDA 10.2
- PR #2024: Fixed cuda-memcheck errors with sample-without-replacement prim
- PR #1540: prims: support for custom math-type used for computation inside adjusted rand index prim
- PR #2077: dask-make blobs arguments to match sklearn
- PR #2059: Make all Scipy imports conditional
- PR #2078: Ignore negative cache indices in get_vecs
- PR #2084: Fixed cuda-memcheck errors with COO unit-tests
- PR #2087: Fixed cuda-memcheck errors with dispersion prim
- PR #2096: Fixed syntax error with nightly build command for memcheck unit-tests
- PR #2115: Fixed contingency matrix prim unit-tests for computing correct golden values
- PR #2107: Fix PCA transform
- PR #2109: input_to_cuml_array __cuda_array_interface__ bugfix
- PR #2117: cuDF __array__ exception small fixes
- PR #2139: CumlArray for adjusted_rand_score
- PR #2140: Returning self in fit model functions
- PR #2144: Remove GPU arch < 60 from CMake build
- PR #2153: Added missing namespaces to some Decision Tree files
- PR #2155: C++: fix doxygen build break
- PR #2161: Replacing depreciated bruteForceKnn
- PR #2162: Use stream in transpose prim
- PR #2165: Fit function test correction
- PR #2166: Fix handling of temp file in RF pickling
- PR #2176: C++: fix for adjusted rand index when input array is all zeros
- PR #2179: Fix clang tools version in libcuml recipe
- PR #2183: Fix RAFT in nightly package
- PR #2191: Fix placement of SVM parameter documentation and add examples
- PR #2212: Fix DBScan results (no propagation of labels through border points)
- PR #2215: Fix the printing of forest object
- PR #2217: Fix opg_utils naming to fix singlegpu build
- PR #2223: Fix bug in ARIMA C++ benchmark
- PR #2224: Temporary fix for CI until new Dask version is released
- PR #2228: Update to use __reduce_ex__ in CumlArray to override cudf.Buffer
- PR #2249: Fix bug in UMAP continuous target metrics
- PR #2258: Fix doxygen build break
- PR #2255: Set random_state for train_test_split function in dask RF
- PR #2275: Fix RF fit memory leak
- PR #2274: Fix parameter name verbose to verbosity in mnmg OneHotEncoder
- PR #2277: Updated cub repo path and branch name
- PR #2282: Fix memory leak in Dask RF concatenation
<<<<<<< HEAD
- PR #2301: Scaling KNN dask tests sample size with n GPUs
=======
- PR #2293: Contiguity fixes for input_to_cuml_array and train_test_split
- PR #2295: Fix convert_to_dtype copy even with same dtype
>>>>>>> 6e9272a0

# cuML 0.13.0 (Date TBD)

## New Features
- PR #1777: Python bindings for entropy
- PR #1742: Mean squared error implementation with cupy
- PR #1817: Confusion matrix implementation with cupy (SNSG and MNMG)
- PR #1766: Mean absolute error implementation with cupy
- PR #1766: Mean squared log error implementation with cupy
- PR #1635: cuML Array shim and configurable output added to cluster methods
- PR #1586: Seasonal ARIMA
- PR #1683: cuml.dask make_regression
- PR #1689: Add framework for cuML Dask serializers
- PR #1709: Add `decision_function()` and `predict_proba()` for LogisticRegression
- PR #1714: Add `print_env.sh` file to gather important environment details
- PR #1750: LinearRegression CumlArray for configurable output
- PR #1814: ROC AUC score implementation with cupy
- PR #1767: Single GPU decomposition models configurable output
- PR #1646: Using FIL to predict in MNMG RF
- PR #1778: Make cuML Handle picklable
- PR #1738: cuml.dask refactor beginning and dask array input option for OLS, Ridge and KMeans
- PR #1874: Add predict_proba function to RF classifier
- PR #1815: Adding KNN parameter to UMAP
- PR #1978: Adding `predict_proba` function to dask RF

## Improvements
- PR #1644: Add `predict_proba()` for FIL binary classifier
- PR #1620: Pickling tests now automatically finds all model classes inheriting from cuml.Base
- PR #1637: Update to newer treelite version with XGBoost 1.0 compatibility
- PR #1632: Fix MBSGD models inheritance, they now inherits from cuml.Base
- PR #1628: Remove submodules from cuML
- PR #1755: Expose the build_treelite function for python
- PR #1649: Add the fil_sparse_format variable option to RF API
- PR #1647: storage_type=AUTO uses SPARSE for large models
- PR #1668: Update the warning statement thrown in RF when the seed is set but n_streams is not 1
- PR #1662: use of direct cusparse calls for coo2csr, instead of depending on nvgraph
- PR #1747: C++: dbscan performance improvements and cleanup
- PR #1697: Making trustworthiness batchable and using proper workspace
- PR #1721: Improving UMAP pytests
- PR #1717: Call `rmm_cupy_allocator` for CuPy allocations
- PR #1718: Import `using_allocator` from `cupy.cuda`
- PR #1723: Update RF Classifier to throw an exception for multi-class pickling
- PR #1726: Decorator to allocate CuPy arrays with RMM
- PR #1719: UMAP random seed reproducibility
- PR #1748: Test serializing `CumlArray` objects
- PR #1776: Refactoring pca/tsvd distributed
- PR #1762: Update CuPy requirement to 7
- PR #1768: C++: Different input and output types for add and subtract prims
- PR #1790: Add support for multiple seeding in k-means++
- PR #1805: Adding new Dask cuda serializers to naive bayes + a trivial perf update
- PR #1812: C++: bench: UMAP benchmark cases added
- PR #1795: Add capability to build CumlArray from bytearray/memoryview objects
- PR #1824: C++: improving the performance of UMAP algo
- PR #1816: Add ARIMA notebook
- PR #1856: Update docs for 0.13
- PR #1827: Add HPO demo Notebook
- PR #1825: `--nvtx` option in `build.sh`
- PR #1847: Update XGBoost version for CI
- PR #1837: Simplify cuML Array construction
- PR #1848: Rely on subclassing for cuML Array serialization
- PR #1866: Minimizing client memory pressure on Naive Bayes
- PR #1788: Removing complexity bottleneck in S-ARIMA
- PR #1873: Remove usage of nvstring and nvcat from LabelEncoder
- PR #1891: Additional improvements to naive bayes tree reduction

## Bug Fixes
- PR #1835 : Fix calling default RF Classification always
- PT #1904: replace cub sort
- PR #1833: Fix depth issue in shallow RF regression estimators
- PR #1770: Warn that KalmanFilter is deprecated
- PR #1775: Allow CumlArray to work with inputs that have no 'strides' in array interface
- PR #1594: Train-test split is now reproducible
- PR #1590: Fix destination directory structure for run-clang-format.py
- PR #1611: Fixing pickling errors for KNN classifier and regressor
- PR #1617: Fixing pickling issues for SVC and SVR
- PR #1634: Fix title in KNN docs
- PR #1627: Adding a check for multi-class data in RF classification
- PR #1654: Skip treelite patch if its already been applied
- PR #1661: Fix nvstring variable name
- PR #1673: Using struct for caching dlsym state in communicator
- PR #1659: TSNE - introduce 'convert_dtype' and refactor class attr 'Y' to 'embedding_'
- PR #1672: Solver 'svd' in Linear and Ridge Regressors when n_cols=1
- PR #1670: Lasso & ElasticNet - cuml Handle added
- PR #1671: Update for accessing cuDF Series pointer
- PR #1652: Support XGBoost 1.0+ models in FIL
- PR #1702: Fix LightGBM-FIL validation test
- PR #1701: test_score kmeans test passing with newer cupy version
- PR #1706: Remove multi-class bug from QuasiNewton
- PR #1699: Limit CuPy to <7.2 temporarily
- PR #1708: Correctly deallocate cuML handles in Cython
- PR #1730: Fixes to KF for test stability (mainly in CUDA 10.2)
- PR #1729: Fixing naive bayes UCX serialization problem in fit()
- PR #1749: bug fix rf classifier/regressor on seg fault in bench
- PR #1751: Updated RF documentation
- PR #1765: Update the checks for using RF GPU predict
- PR #1787: C++: unit-tests to check for RF accuracy. As well as a bug fix to improve RF accuracy
- PR #1793: Updated fil pyx to solve memory leakage issue
- PR #1810: Quickfix - chunkage in dask make_regression
- PR #1842: DistributedDataHandler not properly setting 'multiple'
- PR #1849: Critical fix in ARIMA initial estimate
- PR #1851: Fix for cuDF behavior change for multidimensional arrays
- PR #1852: Remove Thrust warnings
- PR #1868: Turning off IPC caching until it is fixed in UCX-py/UCX
- PR #1876: UMAP exponential decay parameters fix
- PR #1887: Fix hasattr for missing attributes on base models
- PR #1877: Remove resetting index in shuffling in train_test_split
- PR #1893: Updating UCX in comms to match current UCX-py
- PR #1888: Small train_test_split test fix
- PR #1899: Fix dask `extract_partitions()`, remove transformation as instance variable in PCA and TSVD and match sklearn APIs
- PR #1920: Temporarily raising threshold for UMAP reproducibility tests
- PR #1918: Create memleak fixture to skip memleak tests in CI for now
- PR #1926: Update batch matrix test margins
- PR #1925: Fix failing dask tests
- PR #1936: Update DaskRF regression test to xfail
- PR #1932: Isolating cause of make_blobs failure
- PR #1951: Dask Random forest regression CPU predict bug fix
- PR #1948: Adjust BatchedMargin margin and disable tests temporarily
- PR #1950: Fix UMAP test failure



# cuML 0.12.0 (04 Feb 2020)

## New Features
- PR #1483: prims: Fused L2 distance and nearest-neighbor prim
- PR #1494: bench: ml-prims benchmark
- PR #1514: bench: Fused L2 NN prim benchmark
- PR #1411: Cython side of MNMG OLS
- PR #1520: Cython side of MNMG Ridge Regression
- PR #1516: Suppor Vector Regression (epsilon-SVR)

## Improvements
- PR #1638: Update cuml/docs/README.md
- PR #1468: C++: updates to clang format flow to make it more usable among devs
- PR #1473: C++: lazy initialization of "costly" resources inside cumlHandle
- PR #1443: Added a new overloaded GEMM primitive
- PR #1489: Enabling deep trees using Gather tree builder
- PR #1463: Update FAISS submodule to 1.6.1
- PR #1488: Add codeowners
- PR #1432: Row-major (C-style) GPU arrays for benchmarks
- PR #1490: Use dask master instead of conda package for testing
- PR #1375: Naive Bayes & Distributed Naive Bayes
- PR #1377: Add GPU array support for FIL benchmarking
- PR #1493: kmeans: add tiling support for 1-NN computation and use fusedL2-1NN prim for L2 distance metric
- PR #1532: Update CuPy to >= 6.6 and allow 7.0
- PR #1528: Re-enabling KNN using dynamic library loading for UCX in communicator
- PR #1545: Add conda environment version updates to ci script
- PR #1541: Updates for libcudf++ Python refactor
- PR #1555: FIL-SKL, an SKLearn-based benchmark for FIL
- PR #1537: Improve pickling and scoring suppport for many models to support hyperopt
- PR #1551: Change custom kernel to cupy for col/row order transform
- PR #1533: C++: interface header file separation for SVM
- PR #1560: Helper function to allocate all new CuPy arrays with RMM memory management
- PR #1570: Relax nccl in conda recipes to >=2.4 (matching CI)
- PR #1578: Add missing function information to the cuML documenataion
- PR #1584: Add has_scipy utility function for runtime check
- PR #1583: API docs updates for 0.12
- PR #1591: Updated FIL documentation

## Bug Fixes
- PR #1470: Documentation: add make_regression, fix ARIMA section
- PR #1482: Updated the code to remove sklearn from the mbsgd stress test
- PR #1491: Update dev environments for 0.12
- PR #1512: Updating setup_cpu() in SpeedupComparisonRunner
- PR #1498: Add build.sh to code owners
- PR #1505: cmake: added correct dependencies for prims-bench build
- PR #1534: Removed TODO comment in create_ucp_listeners()
- PR #1548: Fixing umap extra unary op in knn graph
- PR #1547: Fixing MNMG kmeans score. Fixing UMAP pickling before fit(). Fixing UMAP test failures.
- PR #1557: Increasing threshold for kmeans score
- PR #1562: Increasing threshold even higher
- PR #1564: Fixed a typo in function cumlMPICommunicator_impl::syncStream
- PR #1569: Remove Scikit-learn exception and depedenncy in SVM
- PR #1575: Add missing dtype parameter in call to strides to order for CuPy 6.6 code path
- PR #1574: Updated the init file to include SVM
- PR #1589: Fixing the default value for RF and updating mnmg predict to accept cudf
- PR #1601: Fixed wrong datatype used in knn voting kernel

# cuML 0.11.0 (11 Dec 2019)

## New Features

- PR #1295: Cython side of MNMG PCA
- PR #1218: prims: histogram prim
- PR #1129: C++: Separate include folder for C++ API distribution
- PR #1282: OPG KNN MNMG Code (disabled for 0.11)
- PR #1242: Initial implementation of FIL sparse forests
- PR #1194: Initial ARIMA time-series modeling support.
- PR #1286: Importing treelite models as FIL sparse forests
- PR #1285: Fea minimum impurity decrease RF param
- PR #1301: Add make_regression to generate regression datasets
- PR #1322: RF pickling using treelite, protobuf and FIL
- PR #1332: Add option to cuml.dask make_blobs to produce dask array
- PR #1307: Add RF regression benchmark
- PR #1327: Update the code to build treelite with protobuf
- PR #1289: Add Python benchmarking support for FIL
- PR #1371: Cython side of MNMG tSVD
- PR #1386: Expose SVC decision function value

## Improvements
- PR #1170: Use git to clone subprojects instead of git submodules
- PR #1239: Updated the treelite version
- PR #1225: setup.py clone dependencies like cmake and correct include paths
- PR #1224: Refactored FIL to prepare for sparse trees
- PR #1249: Include libcuml.so C API in installed targets
- PR #1259: Conda dev environment updates and use libcumlprims current version in CI
- PR #1277: Change dependency order in cmake for better printing at compile time
- PR #1264: Add -s flag to GPU CI pytest for better error printing
- PR #1271: Updated the Ridge regression documentation
- PR #1283: Updated the cuMl docs to include MBSGD and adjusted_rand_score
- PR #1300: Lowercase parameter versions for FIL algorithms
- PR #1312: Update CuPy to version 6.5 and use conda-forge channel
- PR #1336: Import SciKit-Learn models into FIL
- PR #1314: Added options needed for ASVDb output (CUDA ver, etc.), added option
  to select algos
- PR #1335: Options to print available algorithms and datasets
  in the Python benchmark
- PR #1338: Remove BUILD_ABI references in CI scripts
- PR #1340: Updated unit tests to uses larger dataset
- PR #1351: Build treelite temporarily for GPU CI testing of FIL Scikit-learn
  model importing
- PR #1367: --test-split benchmark parameter for train-test split
- PR #1360: Improved tests for importing SciKit-Learn models into FIL
- PR #1368: Add --num-rows benchmark command line argument
- PR #1351: Build treelite temporarily for GPU CI testing of FIL Scikit-learn model importing
- PR #1366: Modify train_test_split to use CuPy and accept device arrays
- PR #1258: Documenting new MPI communicator for multi-node multi-GPU testing
- PR #1345: Removing deprecated should_downcast argument
- PR #1362: device_buffer in UMAP + Sparse prims
- PR #1376: AUTO value for FIL algorithm
- PR #1408: Updated pickle tests to delete the pre-pickled model to prevent pointer leakage
- PR #1357: Run benchmarks multiple times for CI
- PR #1382: ARIMA optimization: move functions to C++ side
- PR #1392: Updated RF code to reduce duplication of the code
- PR #1444: UCX listener running in its own isolated thread
- PR #1445: Improved performance of FIL sparse trees
- PR #1431: Updated API docs
- PR #1441: Remove unused CUDA conda labels
- PR #1439: Match sklearn 0.22 default n_estimators for RF and fix test errors
- PR #1461: Add kneighbors to API docs

## Bug Fixes
- PR #1281: Making rng.h threadsafe
- PR #1212: Fix cmake git cloning always running configure in subprojects
- PR #1261: Fix comms build errors due to cuml++ include folder changes
- PR #1267: Update build.sh for recent change of building comms in main CMakeLists
- PR #1278: Removed incorrect overloaded instance of eigJacobi
- PR #1302: Updates for numba 0.46
- PR #1313: Updated the RF tests to set the seed and n_streams
- PR #1319: Using machineName arg passed in instead of default for ASV reporting
- PR #1326: Fix illegal memory access in make_regression (bounds issue)
- PR #1330: Fix C++ unit test utils for better handling of differences near zero
- PR #1342: Fix to prevent memory leakage in Lasso and ElasticNet
- PR #1337: Fix k-means init from preset cluster centers
- PR #1354: Fix SVM gamma=scale implementation
- PR #1344: Change other solver based methods to create solver object in init
- PR #1373: Fixing a few small bugs in make_blobs and adding asserts to pytests
- PR #1361: Improve SMO error handling
- PR #1384: Lower expectations on batched matrix tests to prevent CI failures
- PR #1380: Fix memory leaks in ARIMA
- PR #1391: Lower expectations on batched matrix tests even more
- PR #1394: Warning added in svd for cuda version 10.1
- PR #1407: Resolved RF predict issues and updated RF docstring
- PR #1401: Patch for lbfgs solver for logistic regression with no l1 penalty
- PR #1416: train_test_split numba and rmm device_array output bugfix
- PR #1419: UMAP pickle tests are using wrong n_neighbors value for trustworthiness
- PR #1438: KNN Classifier to properly return Dataframe with Dataframe input
- PR #1425: Deprecate seed and use random_state similar to Scikit-learn in train_test_split
- PR #1458: Add joblib as an explicit requirement
- PR #1474: Defer knn mnmg to 0.12 nightly builds and disable ucx-py dependency

# cuML 0.10.0 (16 Oct 2019)

## New Features
- PR #1148: C++ benchmark tool for c++/CUDA code inside cuML
- PR #1071: Selective eigen solver of cuSolver
- PR #1073: Updating RF wrappers to use FIL for GPU accelerated prediction
- PR #1104: CUDA 10.1 support
- PR #1113: prims: new batched make-symmetric-matrix primitive
- PR #1112: prims: new batched-gemv primitive
- PR #855: Added benchmark tools
- PR #1149 Add YYMMDD to version tag for nightly conda packages
- PR #892: General Gram matrices prim
- PR #912: Support Vector Machine
- PR #1274: Updated the RF score function to use GPU predict

## Improvements
- PR #961: High Peformance RF; HIST algo
- PR #1028: Dockerfile updates after dir restructure. Conda env yaml to add statsmodels as a dependency
- PR #1047: Consistent OPG interface for kmeans, based on internal libcumlprims update
- PR #763: Add examples to train_test_split documentation
- PR #1093: Unified inference kernels for different FIL algorithms
- PR #1076: Paying off some UMAP / Spectral tech debt.
- PR #1086: Ensure RegressorMixin scorer uses device arrays
- PR #1110: Adding tests to use default values of parameters of the models
- PR #1108: input_to_host_array function in input_utils for input processing to host arrays
- PR #1114: K-means: Exposing useful params, removing unused params, proxying params in Dask
- PR #1138: Implementing ANY_RANK semantics on irecv
- PR #1142: prims: expose separate InType and OutType for unaryOp and binaryOp
- PR #1115: Moving dask_make_blobs to cuml.dask.datasets. Adding conversion to dask.DataFrame
- PR #1136: CUDA 10.1 CI updates
- PR #1135: K-means: add boundary cases for kmeans||, support finer control with convergence
- PR #1163: Some more correctness improvements. Better verbose printing
- PR #1165: Adding except + in all remaining cython
- PR #1186: Using LocalCUDACluster Pytest fixture
- PR #1173: Docs: Barnes Hut TSNE documentation
- PR #1176: Use new RMM API based on Cython
- PR #1219: Adding custom bench_func and verbose logging to cuml.benchmark
- PR #1247: Improved MNMG RF error checking

## Bug Fixes

- PR #1231: RF respect number of cuda streams from cuml handle
- PR #1230: Rf bugfix memleak in regression
- PR #1208: compile dbscan bug
- PR #1016: Use correct libcumlprims version in GPU CI
- PR #1040: Update version of numba in development conda yaml files
- PR #1043: Updates to accomodate cuDF python code reorganization
- PR #1044: Remove nvidia driver installation from ci/cpu/build.sh
- PR #991: Barnes Hut TSNE Memory Issue Fixes
- PR #1075: Pinning Dask version for consistent CI results
- PR #990: Barnes Hut TSNE Memory Issue Fixes
- PR #1066: Using proper set of workers to destroy nccl comms
- PR #1072: Remove pip requirements and setup
- PR #1074: Fix flake8 CI style check
- PR #1087: Accuracy improvement for sqrt/log in RF max_feature
- PR #1088: Change straggling numba python allocations to use RMM
- PR #1106: Pinning Distributed version to match Dask for consistent CI results
- PR #1116: TSNE CUDA 10.1 Bug Fixes
- PR #1132: DBSCAN Batching Bug Fix
- PR #1162: DASK RF random seed bug fix
- PR #1164: Fix check_dtype arg handling for input_to_dev_array
- PR #1171: SVM prediction bug fix
- PR #1177: Update dask and distributed to 2.5
- PR #1204: Fix SVM crash on Turing
- PR #1199: Replaced sprintf() with snprintf() in THROW()
- PR #1205: Update dask-cuda in yml envs
- PR #1211: Fixing Dask k-means transform bug and adding test
- PR #1236: Improve fix for SMO solvers potential crash on Turing
- PR #1251: Disable compiler optimization for CUDA 10.1 for distance prims
- PR #1260: Small bugfix for major conversion in input_utils
- PR #1276: Fix float64 prediction crash in test_random_forest

# cuML 0.9.0 (21 Aug 2019)

## New Features

- PR #894: Convert RF to treelite format
- PR #826: Jones transformation of params for ARIMA models timeSeries ml-prim
- PR #697: Silhouette Score metric ml-prim
- PR #674: KL Divergence metric ml-prim
- PR #787: homogeneity, completeness and v-measure metrics ml-prim
- PR #711: Mutual Information metric ml-prim
- PR #724: Entropy metric ml-prim
- PR #766: Expose score method based on inertia for KMeans
- PR #823: prims: cluster dispersion metric
- PR #816: Added inverse_transform() for LabelEncoder
- PR #789: prims: sampling without replacement
- PR #813: prims: Col major istance prim
- PR #635: Random Forest & Decision Tree Regression (Single-GPU)
- PR #819: Forest Inferencing Library (FIL)
- PR #829: C++: enable nvtx ranges
- PR #835: Holt-Winters algorithm
- PR #837: treelite for decision forest exchange format
- PR #871: Wrapper for FIL
- PR #870: make_blobs python function
- PR #881: wrappers for accuracy_score and adjusted_rand_score functions
- PR #840: Dask RF classification and regression
- PR #870: make_blobs python function
- PR #879: import of treelite models to FIL
- PR #892: General Gram matrices prim
- PR #883: Adding MNMG Kmeans
- PR #930: Dask RF
- PR #882: TSNE - T-Distributed Stochastic Neighbourhood Embedding
- PR #624: Internals API & Graph Based Dimensionality Reductions Callback
- PR #926: Wrapper for FIL
- PR #994: Adding MPI comm impl for testing / benchmarking MNMG CUDA
- PR #960: Enable using libcumlprims for MG algorithms/prims

## Improvements
- PR #822: build: build.sh update to club all make targets together
- PR #807: Added development conda yml files
- PR #840: Require cmake >= 3.14
- PR #832: Stateless Decision Tree and Random Forest API
- PR #857: Small modifications to comms for utilizing IB w/ Dask
- PR #851: Random forest Stateless API wrappers
- PR #865: High Performance RF
- PR #895: Pretty prints arguments!
- PR #920: Add an empty marker kernel for tracing purposes
- PR #915: syncStream added to cumlCommunicator
- PR #922: Random Forest support in FIL
- PR #911: Update headers to credit CannyLabs BH TSNE implementation
- PR #918: Streamline CUDA_REL environment variable
- PR #924: kmeans: updated APIs to be stateless, refactored code for mnmg support
- PR #950: global_bias support in FIL
- PR #773: Significant improvements to input checking of all classes and common input API for Python
- PR #957: Adding docs to RF & KMeans MNMG. Small fixes for release
- PR #965: Making dask-ml a hard dependency
- PR #976: Update api.rst for new 0.9 classes
- PR #973: Use cudaDeviceGetAttribute instead of relying on cudaDeviceProp object being passed
- PR #978: Update README for 0.9
- PR #1009: Fix references to notebooks-contrib
- PR #1015: Ability to control the number of internal streams in cumlHandle_impl via cumlHandle
- PR #1175: Add more modules to docs ToC

## Bug Fixes

- PR #923: Fix misshapen level/trend/season HoltWinters output
- PR #831: Update conda package dependencies to cudf 0.9
- PR #772: Add missing cython headers to SGD and CD
- PR #849: PCA no attribute trans_input_ transform bug fix
- PR #869: Removing incorrect information from KNN Docs
- PR #885: libclang installation fix for GPUCI
- PR #896: Fix typo in comms build instructions
- PR #921: Fix build scripts using incorrect cudf version
- PR #928: TSNE Stability Adjustments
- PR #934: Cache cudaDeviceProp in cumlHandle for perf reasons
- PR #932: Change default param value for RF classifier
- PR #949: Fix dtype conversion tests for unsupported cudf dtypes
- PR #908: Fix local build generated file ownerships
- PR #983: Change RF max_depth default to 16
- PR #987: Change default values for knn
- PR #988: Switch to exact tsne
- PR #991: Cleanup python code in cuml.dask.cluster
- PR #996: ucx_initialized being properly set in CommsContext
- PR #1007: Throws a well defined error when mutigpu is not enabled
- PR #1018: Hint location of nccl in build.sh for CI
- PR #1022: Using random_state to make K-Means MNMG tests deterministic
- PR #1034: Fix typos and formatting issues in RF docs
- PR #1052: Fix the rows_sample dtype to float

# cuML 0.8.0 (27 June 2019)

## New Features

- PR #652: Adjusted Rand Index metric ml-prim
- PR #679: Class label manipulation ml-prim
- PR #636: Rand Index metric ml-prim
- PR #515: Added Random Projection feature
- PR #504: Contingency matrix ml-prim
- PR #644: Add train_test_split utility for cuDF dataframes
- PR #612: Allow Cuda Array Interface, Numba inputs and input code refactor
- PR #641: C: Separate C-wrapper library build to generate libcuml.so
- PR #631: Add nvcategory based ordinal label encoder
- PR #681: Add MBSGDClassifier and MBSGDRegressor classes around SGD
- PR #705: Quasi Newton solver and LogisticRegression Python classes
- PR #670: Add test skipping functionality to build.sh
- PR #678: Random Forest Python class
- PR #684: prims: make_blobs primitive
- PR #673: prims: reduce cols by key primitive
- PR #812: Add cuML Communications API & consolidate Dask cuML

## Improvements

- PR #597: C++ cuML and ml-prims folder refactor
- PR #590: QN Recover from numeric errors
- PR #482: Introduce cumlHandle for pca and tsvd
- PR #573: Remove use of unnecessary cuDF column and series copies
- PR #601: Cython PEP8 cleanup and CI integration
- PR #596: Introduce cumlHandle for ols and ridge
- PR #579: Introduce cumlHandle for cd and sgd, and propagate C++ errors in cython level for cd and sgd
- PR #604: Adding cumlHandle to kNN, spectral methods, and UMAP
- PR #616: Enable clang-format for enforcing coding style
- PR #618: CI: Enable copyright header checks
- PR #622: Updated to use 0.8 dependencies
- PR #626: Added build.sh script, updated CI scripts and documentation
- PR #633: build: Auto-detection of GPU_ARCHS during cmake
- PR #650: Moving brute force kNN to prims. Creating stateless kNN API.
- PR #662: C++: Bulk clang-format updates
- PR #671: Added pickle pytests and correct pickling of Base class
- PR #675: atomicMin/Max(float, double) with integer atomics and bit flipping
- PR #677: build: 'deep-clean' to build.sh to clean faiss build as well
- PR #683: Use stateless c++ API in KNN so that it can be pickled properly
- PR #686: Use stateless c++ API in UMAP so that it can be pickled properly
- PR #695: prims: Refactor pairwise distance
- PR #707: Added stress test and updated documentation for RF
- PR #701: Added emacs temporary file patterns to .gitignore
- PR #606: C++: Added tests for host_buffer and improved device_buffer and host_buffer implementation
- PR #726: Updated RF docs and stress test
- PR #730: Update README and RF docs for 0.8
- PR #744: Random projections generating binomial on device. Fixing tests.
- PR #741: Update API docs for 0.8
- PR #754: Pickling of UMAP/KNN
- PR #753: Made PCA and TSVD picklable
- PR #746: LogisticRegression and QN API docstrings
- PR #820: Updating DEVELOPER GUIDE threading guidelines

## Bug Fixes
- PR #584: Added missing virtual destructor to deviceAllocator and hostAllocator
- PR #620: C++: Removed old unit-test files in ml-prims
- PR #627: C++: Fixed dbscan crash issue filed in 613
- PR #640: Remove setuptools from conda run dependency
- PR #646: Update link in contributing.md
- PR #649: Bug fix to LinAlg::reduce_rows_by_key prim filed in issue #648
- PR #666: fixes to gitutils.py to resolve both string decode and handling of uncommitted files
- PR #676: Fix template parameters in `bernoulli()` implementation.
- PR #685: Make CuPy optional to avoid nccl conda package conflicts
- PR #687: prims: updated tolerance for reduce_cols_by_key unit-tests
- PR #689: Removing extra prints from NearestNeighbors cython
- PR #718: Bug fix for DBSCAN and increasing batch size of sgd
- PR #719: Adding additional checks for dtype of the data
- PR #736: Bug fix for RF wrapper and .cu print function
- PR #547: Fixed issue if C++ compiler is specified via CXX during configure.
- PR #759: Configure Sphinx to render params correctly
- PR #762: Apply threshold to remove flakiness of UMAP tests.
- PR #768: Fixing memory bug from stateless refactor
- PR #782: Nearest neighbors checking properly whether memory should be freed
- PR #783: UMAP was using wrong size for knn computation
- PR #776: Hotfix for self.variables in RF
- PR #777: Fix numpy input bug
- PR #784: Fix jit of shuffle_idx python function
- PR #790: Fix rows_sample input type for RF
- PR #793: Fix for dtype conversion utility for numba arrays without cupy installed
- PR #806: Add a seed for sklearn model in RF test file
- PR #843: Rf quantile fix

# cuML 0.7.0 (10 May 2019)

## New Features

- PR #405: Quasi-Newton GLM Solvers
- PR #277: Add row- and column-wise weighted mean primitive
- PR #424: Add a grid-sync struct for inter-block synchronization
- PR #430: Add R-Squared Score to ml primitives
- PR #463: Add matrix gather to ml primitives
- PR #435: Expose cumlhandle in cython + developer guide
- PR #455: Remove default-stream arguement across ml-prims and cuML
- PR #375: cuml cpp shared library renamed to libcuml++.so
- PR #460: Random Forest & Decision Trees (Single-GPU, Classification)
- PR #491: Add doxygen build target for ml-prims
- PR #505: Add R-Squared Score to python interface
- PR #507: Add coordinate descent for lasso and elastic-net
- PR #511: Add a minmax ml-prim
- PR #516: Added Trustworthiness score feature
- PR #520: Add local build script to mimic gpuCI
- PR #503: Add column-wise matrix sort primitive
- PR #525: Add docs build script to cuML
- PR #528: Remove current KMeans and replace it with a new single GPU implementation built using ML primitives

## Improvements

- PR #481: Refactoring Quasi-Newton to use cumlHandle
- PR #467: Added validity check on cumlHandle_t
- PR #461: Rewrote permute and added column major version
- PR #440: README updates
- PR #295: Improve build-time and the interface e.g., enable bool-OutType, for distance()
- PR #390: Update docs version
- PR #272: Add stream parameters to cublas and cusolver wrapper functions
- PR #447: Added building and running mlprims tests to CI
- PR #445: Lower dbscan memory usage by computing adjacency matrix directly
- PR #431: Add support for fancy iterator input types to LinAlg::reduce_rows_by_key
- PR #394: Introducing cumlHandle API to dbscan and add example
- PR #500: Added CI check for black listed CUDA Runtime API calls
- PR #475: exposing cumlHandle for dbscan from python-side
- PR #395: Edited the CONTRIBUTING.md file
- PR #407: Test files to run stress, correctness and unit tests for cuml algos
- PR #512: generic copy method for copying buffers between device/host
- PR #533: Add cudatoolkit conda dependency
- PR #524: Use cmake find blas and find lapack to pass configure options to faiss
- PR #527: Added notes on UMAP differences from reference implementation
- PR #540: Use latest release version in update-version CI script
- PR #552: Re-enable assert in kmeans tests with xfail as needed
- PR #581: Add shared memory fast col major to row major function back with bound checks
- PR #592: More efficient matrix copy/reverse methods
- PR #721: Added pickle tests for DBSCAN and Random Projections

## Bug Fixes

- PR #334: Fixed segfault in `ML::cumlHandle_impl::destroyResources`
- PR #349: Developer guide clarifications for cumlHandle and cumlHandle_impl
- PR #398: Fix CI scripts to allow nightlies to be uploaded
- PR #399: Skip PCA tests to allow CI to run with driver 418
- PR #422: Issue in the PCA tests was solved and CI can run with driver 418
- PR #409: Add entry to gitmodules to ignore build artifacts
- PR #412: Fix for svdQR function in ml-prims
- PR #438: Code that depended on FAISS was building everytime.
- PR #358: Fixed an issue when switching streams on MLCommon::device_buffer and MLCommon::host_buffer
- PR #434: Fixing bug in CSR tests
- PR #443: Remove defaults channel from ci scripts
- PR #384: 64b index arithmetic updates to the kernels inside ml-prims
- PR #459: Fix for runtime library path of pip package
- PR #464: Fix for C++11 destructor warning in qn
- PR #466: Add support for column-major in LinAlg::*Norm methods
- PR #465: Fixing deadlock issue in GridSync due to consecutive sync calls
- PR #468: Fix dbscan example build failure
- PR #470: Fix resource leakage in Kalman filter python wrapper
- PR #473: Fix gather ml-prim test for change in rng uniform API
- PR #477: Fixes default stream initialization in cumlHandle
- PR #480: Replaced qn_fit() declaration with #include of file containing definition to fix linker error
- PR #495: Update cuDF and RMM versions in GPU ci test scripts
- PR #499: DEVELOPER_GUIDE.md: fixed links and clarified ML::detail::streamSyncer example
- PR #506: Re enable ml-prim tests in CI
- PR #508: Fix for an error with default argument in LinAlg::meanSquaredError
- PR #519: README.md Updates and adding BUILD.md back
- PR #526: Fix the issue of wrong results when fit and transform of PCA are called separately
- PR #531: Fixing missing arguments in updateDevice() for RF
- PR #543: Exposing dbscan batch size through cython API and fixing broken batching
- PR #551: Made use of ZLIB_LIBRARIES consistent between ml_test and ml_mg_test
- PR #557: Modified CI script to run cuML tests before building mlprims and removed lapack flag
- PR #578: Updated Readme.md to add lasso and elastic-net
- PR #580: Fixing cython garbage collection bug in KNN
- PR #577: Use find libz in prims cmake
- PR #594: fixed cuda-memcheck mean_center test failures


# cuML 0.6.1 (09 Apr 2019)

## Bug Fixes

- PR #462 Runtime library path fix for cuML pip package


# cuML 0.6.0 (22 Mar 2019)

## New Features

- PR #249: Single GPU Stochastic Gradient Descent for linear regression, logistic regression, and linear svm with L1, L2, and elastic-net penalties.
- PR #247: Added "proper" CUDA API to cuML
- PR #235: NearestNeighbors MG Support
- PR #261: UMAP Algorithm
- PR #290: NearestNeighbors numpy MG Support
- PR #303: Reusable spectral embedding / clustering
- PR #325: Initial support for single process multi-GPU OLS and tSVD
- PR #271: Initial support for hyperparameter optimization with dask for many models

## Improvements

- PR #144: Dockerfile update and docs for LinearRegression and Kalman Filter.
- PR #168: Add /ci/gpu/build.sh file to cuML
- PR #167: Integrating full-n-final ml-prims repo inside cuml
- PR #198: (ml-prims) Removal of *MG calls + fixed a bug in permute method
- PR #194: Added new ml-prims for supporting LASSO regression.
- PR #114: Building faiss C++ api into libcuml
- PR #64: Using FAISS C++ API in cuML and exposing bindings through cython
- PR #208: Issue ml-common-3: Math.h: swap thrust::for_each with binaryOp,unaryOp
- PR #224: Improve doc strings for readable rendering with readthedocs
- PR #209: Simplify README.md, move build instructions to BUILD.md
- PR #218: Fix RNG to use given seed and adjust RNG test tolerances.
- PR #225: Support for generating random integers
- PR #215: Refactored LinAlg::norm to Stats::rowNorm and added Stats::colNorm
- PR #234: Support for custom output type and passing index value to main_op in *Reduction kernels
- PR #230: Refactored the cuda_utils header
- PR #236: Refactored cuml python package structure to be more sklearn like
- PR #232: Added reduce_rows_by_key
- PR #246: Support for 2 vectors in the matrix vector operator
- PR #244: Fix for single GPU OLS and Ridge to support one column training data
- PR #271: Added get_params and set_params functions for linear and ridge regression
- PR #253: Fix for issue #250-reduce_rows_by_key failed memcheck for small nkeys
- PR #269: LinearRegression, Ridge Python docs update and cleaning
- PR #322: set_params updated
- PR #237: Update build instructions
- PR #275: Kmeans use of faster gpu_matrix
- PR #288: Add n_neighbors to NearestNeighbors constructor
- PR #302: Added FutureWarning for deprecation of current kmeans algorithm
- PR #312: Last minute cleanup before release
- PR #315: Documentation updating and enhancements
- PR #330: Added ignored argument to pca.fit_transform to map to sklearn's implemenation
- PR #342: Change default ABI to ON
- PR #572: Pulling DBSCAN components into reusable primitives


## Bug Fixes

- PR #193: Fix AttributeError in PCA and TSVD
- PR #211: Fixing inconsistent use of proper batch size calculation in DBSCAN
- PR #202: Adding back ability for users to define their own BLAS
- PR #201: Pass CMAKE CUDA path to faiss/configure script
- PR #200 Avoid using numpy via cimport in KNN
- PR #228: Bug fix: LinAlg::unaryOp with 0-length input
- PR #279: Removing faiss-gpu references in README
- PR #321: Fix release script typo
- PR #327: Update conda requirements for version 0.6 requirements
- PR #352: Correctly calculating numpy chunk sizing for kNN
- PR #345: Run python import as part of package build to trigger compilation
- PR #347: Lowering memory usage of kNN.
- PR #355: Fixing issues with very large numpy inputs to SPMG OLS and tSVD.
- PR #357: Removing FAISS requirement from README
- PR #362: Fix for matVecOp crashing on large input sizes
- PR #366: Index arithmetic issue fix with TxN_t class
- PR #376: Disabled kmeans tests since they are currently too sensitive (see #71)
- PR #380: Allow arbitrary data size on ingress for numba_utils.row_matrix
- PR #385: Fix for long import cuml time in containers and fix for setup_pip
- PR #630: Fixing a missing kneighbors in nearest neighbors python proxy

# cuML 0.5.1 (05 Feb 2019)

## Bug Fixes

- PR #189 Avoid using numpy via cimport to prevent ABI issues in Cython compilation


# cuML 0.5.0 (28 Jan 2019)

## New Features

- PR #66: OLS Linear Regression
- PR #44: Distance calculation ML primitives
- PR #69: Ridge (L2 Regularized) Linear Regression
- PR #103: Linear Kalman Filter
- PR #117: Pip install support
- PR #64: Device to device support from cuML device pointers into FAISS

## Improvements

- PR #56: Make OpenMP optional for building
- PR #67: Github issue templates
- PR #44: Refactored DBSCAN to use ML primitives
- PR #91: Pytest cleanup and sklearn toyset datasets based pytests for kmeans and dbscan
- PR #75: C++ example to use kmeans
- PR #117: Use cmake extension to find any zlib installed in system
- PR #94: Add cmake flag to set ABI compatibility
- PR #139: Move thirdparty submodules to root and add symlinks to new locations
- PR #151: Replace TravisCI testing and conda pkg builds with gpuCI
- PR #164: Add numba kernel for faster column to row major transform
- PR #114: Adding FAISS to cuml build

## Bug Fixes

- PR #48: CUDA 10 compilation warnings fix
- PR #51: Fixes to Dockerfile and docs for new build system
- PR #72: Fixes for GCC 7
- PR #96: Fix for kmeans stack overflow with high number of clusters
- PR #105: Fix for AttributeError in kmeans fit method
- PR #113: Removed old  glm python/cython files
- PR #118: Fix for AttributeError in kmeans predict method
- PR #125: Remove randomized solver option from PCA python bindings


# cuML 0.4.0 (05 Dec 2018)

## New Features

## Improvements

- PR #42: New build system: separation of libcuml.so and cuml python package
- PR #43: Added changelog.md

## Bug Fixes


# cuML 0.3.0 (30 Nov 2018)

## New Features

- PR #33: Added ability to call cuML algorithms using numpy arrays

## Improvements

- PR #24: Fix references of python package from cuML to cuml and start using versioneer for better versioning
- PR #40: Added support for refactored cuDF 0.3.0, updated Conda files
- PR #33: Major python test cleaning, all tests pass with cuDF 0.2.0 and 0.3.0. Preparation for new build system
- PR #34: Updated batch count calculation logic in DBSCAN
- PR #35: Beginning of DBSCAN refactor to use cuML mlprims and general improvements

## Bug Fixes

- PR #30: Fixed batch size bug in DBSCAN that caused crash. Also fixed various locations for potential integer overflows
- PR #28: Fix readthedocs build documentation
- PR #29: Fix pytests for cuml name change from cuML
- PR #33: Fixed memory bug that would cause segmentation faults due to numba releasing memory before it was used. Also fixed row major/column major bugs for different algorithms
- PR #36: Fix kmeans gtest to use device data
- PR #38: cuda\_free bug removed that caused google tests to sometimes pass and sometimes fail randomly
- PR #39: Updated cmake to correctly link with CUDA libraries, add CUDA runtime linking and include source files in compile target

# cuML 0.2.0 (02 Nov 2018)

## New Features

- PR #11: Kmeans algorithm added
- PR #7: FAISS KNN wrapper added
- PR #21: Added Conda install support

## Improvements

- PR #15: Added compatibility with cuDF (from prior pyGDF)
- PR #13: Added FAISS to Dockerfile
- PR #21: Added TravisCI build system for CI and Conda builds

## Bug Fixes

- PR #4: Fixed explained variance bug in TSVD
- PR #5: Notebook bug fixes and updated results


# cuML 0.1.0

Initial release including PCA, TSVD, DBSCAN, ml-prims and cython wrappers<|MERGE_RESOLUTION|>--- conflicted
+++ resolved
@@ -154,12 +154,9 @@
 - PR #2274: Fix parameter name verbose to verbosity in mnmg OneHotEncoder
 - PR #2277: Updated cub repo path and branch name
 - PR #2282: Fix memory leak in Dask RF concatenation
-<<<<<<< HEAD
 - PR #2301: Scaling KNN dask tests sample size with n GPUs
-=======
 - PR #2293: Contiguity fixes for input_to_cuml_array and train_test_split
 - PR #2295: Fix convert_to_dtype copy even with same dtype
->>>>>>> 6e9272a0
 
 # cuML 0.13.0 (Date TBD)
 
