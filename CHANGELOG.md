--- conflicted
+++ resolved
@@ -1,9 +1,13 @@
 # cuML 0.10.0 (Date TBD)
 
 ## New Features
+- PR #1071: Selective eigen solver of cuSolver
+- PR #1073: Updating RF wrappers to use FIL for GPU accelerated prediction
+- PR #1104: CUDA 10.1 support
+- PR #1113: prims: new batched make-symmetric-matrix primitive
+- PR #1112: prims: new batched-gemv primitive
+- PR #855: Added benchmark tools
 - PR #1082: C++ benchmark tool for c++/CUDA code inside cuML
-- PR #1071: Selective eigen solver of cuSolver 
-- PR #1073: Updating RF wrappers to use FIL for GPU accelerated prediction
 
 ## Improvements
 - PR #961: High Peformance RF; HIST algo
@@ -11,13 +15,10 @@
 - PR #1047: Consistent OPG interface for kmeans, based on internal libcumlprims update
 - PR #763: Add examples to train_test_split documentation
 - PR #1093: Unified inference kernels for different FIL algorithms
-- PR #1076: Paying off some UMAP / Spectral tech debt. 
+- PR #1076: Paying off some UMAP / Spectral tech debt.
 - PR #1086: Ensure RegressorMixin scorer uses device arrays
-<<<<<<< HEAD
-=======
 - PR #1114: K-means: Exposing useful params, removing unused params, proxying params in Dask
 - PR #1136: CUDA 10.1 CI updates
->>>>>>> ad7242dc
 
 ## Bug Fixes
 
@@ -31,8 +32,10 @@
 - PR #1066: Using proper set of workers to destroy nccl comms
 - PR #1072: Remove pip requirements and setup
 - PR #1074: Fix flake8 CI style check
+- PR #1087: Accuracy improvement for sqrt/log in RF max_feature
 - PR #1088: Change straggling numba python allocations to use RMM
 - PR #1106: Pinning Distributed version to match Dask for consistent CI results
+- PR #1116: TSNE CUDA 10.1 Bug Fixes
 
 # cuML 0.9.0 (21 Aug 2019)
 
