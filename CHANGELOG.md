--- conflicted
+++ resolved
@@ -71,11 +71,8 @@
 - PR #519: README.md Updates and adding BUILD.md back
 - PR #526: Fix the issue of wrong results when fit and transform of PCA are called separately
 - PR #531: Fixing missing arguments in updateDevice() for RF
-<<<<<<< HEAD
-- PR #543: Exposing dbscan batch size through cython API to support devices with <32gb memory
-=======
+- PR #543: Exposing dbscan batch size through cython API and fixing broken batching
 - PR #551: Made use of ZLIB_LIBRARIES consistent between ml_test and ml_mg_test
->>>>>>> 54729fa5
 
 # cuML 0.6.0 (22 Mar 2019)
 
