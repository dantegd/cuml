# cuML 0.11.0 (Date TBD)

## New Features

- PR #1295: Cython side of MNMG PCA
- PR #1218: prims: histogram prim
- PR #1129: C++: Separate include folder for C++ API distribution
- PR #1282: OPG KNN MNMG
- PR #1242: Initial implementation of FIL sparse forests
- PR #1194: Initial ARIMA time-series modeling support.
- PR #1286: Importing treelite models as FIL sparse forests
- PR #1285: Fea minimum impurity decrease RF param
- PR #1301: Add make_regression to generate regression datasets
- PR #1322: RF pickling using treelite, protobuf and FIL
- PR #1332: Add option to cuml.dask make_blobs to produce dask array
- PR #1307: Add RF regression benchmark
- PR #1327: Update the code to build treelite with protobuf
- PR #1289: Add Python benchmarking support for FIL
- PR #1371: Cython side of MNMG tSVD
- PR #1386: Expose SVC decision function value

## Improvements
- PR #1170: Use git to clone subprojects instead of git submodules
- PR #1239: Updated the treelite version
- PR #1225: setup.py clone dependencies like cmake and correct include paths
- PR #1224: Refactored FIL to prepare for sparse trees
- PR #1249: Include libcuml.so C API in installed targets
- PR #1259: Conda dev environment updates and use libcumlprims current version in CI
- PR #1277: Change dependency order in cmake for better printing at compile time
- PR #1264: Add -s flag to GPU CI pytest for better error printing
- PR #1271: Updated the Ridge regression documentation
- PR #1283: Updated the cuMl docs to include MBSGD and adjusted_rand_score
- PR #1300: Lowercase parameter versions for FIL algorithms
- PR #1312: Update CuPy to version 6.5 and use conda-forge channel
- PR #1336: Import SciKit-Learn models into FIL
- PR #1314: Added options needed for ASVDb output (CUDA ver, etc.), added option
  to select algos
- PR #1335: Options to print available algorithms and datasets
  in the Python benchmark
- PR #1338: Remove BUILD_ABI references in CI scripts
- PR #1340: Updated unit tests to uses larger dataset
- PR #1351: Build treelite temporarily for GPU CI testing of FIL Scikit-learn
  model importing
- PR #1367: --test-split benchmark parameter for train-test split
- PR #1360: Improved tests for importing SciKit-Learn models into FIL
- PR #1368: Add --num-rows benchmark command line argument
- PR #1351: Build treelite temporarily for GPU CI testing of FIL Scikit-learn model importing
- PR #1366: Modify train_test_split to use CuPy and accept device arrays
- PR #1258: Documenting new MPI communicator for multi-node multi-GPU testing
- PR #1345: Removing deprecated should_downcast argument
- PR #1362: device_buffer in UMAP + Sparse prims
- PR #1376: AUTO value for FIL algorithm
- PR #1408: Updated pickle tests to delete the pre-pickled model to prevent pointer leakage
- PR #1357: Run benchmarks multiple times for CI
- PR #1382: ARIMA optimization: move functions to C++ side
- PR #1445: Improved performance of FIL sparse trees
- PR #1431: Updated API docs
- PR #1441: Remove unused CUDA conda labels
- PR #1439: Match sklearn 0.22 default n_estimators for RF and fix test errors

## Bug Fixes
- PR #1281: Making rng.h threadsafe
- PR #1212: Fix cmake git cloning always running configure in subprojects
- PR #1261: Fix comms build errors due to cuml++ include folder changes
- PR #1267: Update build.sh for recent change of building comms in main CMakeLists
- PR #1278: Removed incorrect overloaded instance of eigJacobi
- PR #1302: Updates for numba 0.46
- PR #1313: Updated the RF tests to set the seed and n_streams
- PR #1319: Using machineName arg passed in instead of default for ASV reporting
- PR #1326: Fix illegal memory access in make_regression (bounds issue)
- PR #1330: Fix C++ unit test utils for better handling of differences near zero
- PR #1342: Fix to prevent memory leakage in Lasso and ElasticNet
- PR #1337: Fix k-means init from preset cluster centers
- PR #1354: Fix SVM gamma=scale implementation
- PR #1344: Change other solver based methods to create solver object in init
- PR #1373: Fixing a few small bugs in make_blobs and adding asserts to pytests
- PR #1361: Improve SMO error handling
- PR #1384: Lower expectations on batched matrix tests to prevent CI failures
- PR #1380: Fix memory leaks in ARIMA
- PR #1391: Lower expectations on batched matrix tests even more
- PR #1394: Warning added in svd for cuda version 10.1
- PR #1407: Resolved RF predict issues and updated RF docstring
- PR #1401: Patch for lbfgs solver for logistic regression with no l1 penalty
- PR #1416: train_test_split numba and rmm device_array output bugfix
- PR #1419: UMAP pickle tests are using wrong n_neighbors value for trustworthiness
<<<<<<< HEAD
- PR $1438: KNN Classifier to properly return Dataframe with Dataframe input
=======
- PR #1425: Deprecate seed and use random_state similar to Scikit-learn in train_test_split
>>>>>>> 78db693b

# cuML 0.10.0 (16 Oct 2019)

## New Features
- PR #1148: C++ benchmark tool for c++/CUDA code inside cuML
- PR #1071: Selective eigen solver of cuSolver
- PR #1073: Updating RF wrappers to use FIL for GPU accelerated prediction
- PR #1104: CUDA 10.1 support
- PR #1113: prims: new batched make-symmetric-matrix primitive
- PR #1112: prims: new batched-gemv primitive
- PR #855: Added benchmark tools
- PR #1149 Add YYMMDD to version tag for nightly conda packages
- PR #892: General Gram matrices prim
- PR #912: Support Vector Machine
- PR #1274: Updated the RF score function to use GPU predict

## Improvements
- PR #961: High Peformance RF; HIST algo
- PR #1028: Dockerfile updates after dir restructure. Conda env yaml to add statsmodels as a dependency
- PR #1047: Consistent OPG interface for kmeans, based on internal libcumlprims update
- PR #763: Add examples to train_test_split documentation
- PR #1093: Unified inference kernels for different FIL algorithms
- PR #1076: Paying off some UMAP / Spectral tech debt.
- PR #1086: Ensure RegressorMixin scorer uses device arrays
- PR #1110: Adding tests to use default values of parameters of the models
- PR #1108: input_to_host_array function in input_utils for input processing to host arrays
- PR #1114: K-means: Exposing useful params, removing unused params, proxying params in Dask
- PR #1138: Implementing ANY_RANK semantics on irecv
- PR #1142: prims: expose separate InType and OutType for unaryOp and binaryOp
- PR #1115: Moving dask_make_blobs to cuml.dask.datasets. Adding conversion to dask.DataFrame
- PR #1136: CUDA 10.1 CI updates
- PR #1135: K-means: add boundary cases for kmeans||, support finer control with convergence
- PR #1163: Some more correctness improvements. Better verbose printing
- PR #1165: Adding except + in all remaining cython
- PR #1186: Using LocalCUDACluster Pytest fixture
- PR #1173: Docs: Barnes Hut TSNE documentation
- PR #1176: Use new RMM API based on Cython
- PR #1219: Adding custom bench_func and verbose logging to cuml.benchmark
- PR #1247: Improved MNMG RF error checking

## Bug Fixes

- PR #1231: RF respect number of cuda streams from cuml handle
- PR #1230: Rf bugfix memleak in regression
- PR #1208: compile dbscan bug
- PR #1016: Use correct libcumlprims version in GPU CI
- PR #1040: Update version of numba in development conda yaml files
- PR #1043: Updates to accomodate cuDF python code reorganization
- PR #1044: Remove nvidia driver installation from ci/cpu/build.sh
- PR #991: Barnes Hut TSNE Memory Issue Fixes
- PR #1075: Pinning Dask version for consistent CI results
- PR #990: Barnes Hut TSNE Memory Issue Fixes
- PR #1066: Using proper set of workers to destroy nccl comms
- PR #1072: Remove pip requirements and setup
- PR #1074: Fix flake8 CI style check
- PR #1087: Accuracy improvement for sqrt/log in RF max_feature
- PR #1088: Change straggling numba python allocations to use RMM
- PR #1106: Pinning Distributed version to match Dask for consistent CI results
- PR #1116: TSNE CUDA 10.1 Bug Fixes
- PR #1132: DBSCAN Batching Bug Fix
- PR #1162: DASK RF random seed bug fix
- PR #1164: Fix check_dtype arg handling for input_to_dev_array
- PR #1171: SVM prediction bug fix
- PR #1177: Update dask and distributed to 2.5
- PR #1204: Fix SVM crash on Turing
- PR #1199: Replaced sprintf() with snprintf() in THROW()
- PR #1205: Update dask-cuda in yml envs
- PR #1211: Fixing Dask k-means transform bug and adding test
- PR #1236: Improve fix for SMO solvers potential crash on Turing
- PR #1251: Disable compiler optimization for CUDA 10.1 for distance prims
- PR #1260: Small bugfix for major conversion in input_utils
- PR #1276: Fix float64 prediction crash in test_random_forest

# cuML 0.9.0 (21 Aug 2019)

## New Features

- PR #894: Convert RF to treelite format
- PR #826: Jones transformation of params for ARIMA models timeSeries ml-prim
- PR #697: Silhouette Score metric ml-prim
- PR #674: KL Divergence metric ml-prim
- PR #787: homogeneity, completeness and v-measure metrics ml-prim
- PR #711: Mutual Information metric ml-prim
- PR #724: Entropy metric ml-prim
- PR #766: Expose score method based on inertia for KMeans
- PR #823: prims: cluster dispersion metric
- PR #816: Added inverse_transform() for LabelEncoder
- PR #789: prims: sampling without replacement
- PR #813: prims: Col major istance prim
- PR #635: Random Forest & Decision Tree Regression (Single-GPU)
- PR #819: Forest Inferencing Library (FIL)
- PR #829: C++: enable nvtx ranges
- PR #835: Holt-Winters algorithm
- PR #837: treelite for decision forest exchange format
- PR #871: Wrapper for FIL
- PR #870: make_blobs python function
- PR #881: wrappers for accuracy_score and adjusted_rand_score functions
- PR #840: Dask RF classification and regression
- PR #870: make_blobs python function
- PR #879: import of treelite models to FIL
- PR #892: General Gram matrices prim
- PR #883: Adding MNMG Kmeans
- PR #930: Dask RF
- PR #882: TSNE - T-Distributed Stochastic Neighbourhood Embedding
- PR #624: Internals API & Graph Based Dimensionality Reductions Callback
- PR #926: Wrapper for FIL
- PR #994: Adding MPI comm impl for testing / benchmarking MNMG CUDA
- PR #960: Enable using libcumlprims for MG algorithms/prims

## Improvements
- PR #822: build: build.sh update to club all make targets together
- PR #807: Added development conda yml files
- PR #840: Require cmake >= 3.14
- PR #832: Stateless Decision Tree and Random Forest API
- PR #857: Small modifications to comms for utilizing IB w/ Dask
- PR #851: Random forest Stateless API wrappers
- PR #865: High Performance RF
- PR #895: Pretty prints arguments!
- PR #920: Add an empty marker kernel for tracing purposes
- PR #915: syncStream added to cumlCommunicator
- PR #922: Random Forest support in FIL
- PR #911: Update headers to credit CannyLabs BH TSNE implementation
- PR #918: Streamline CUDA_REL environment variable
- PR #924: kmeans: updated APIs to be stateless, refactored code for mnmg support
- PR #950: global_bias support in FIL
- PR #773: Significant improvements to input checking of all classes and common input API for Python
- PR #957: Adding docs to RF & KMeans MNMG. Small fixes for release
- PR #965: Making dask-ml a hard dependency
- PR #976: Update api.rst for new 0.9 classes
- PR #973: Use cudaDeviceGetAttribute instead of relying on cudaDeviceProp object being passed
- PR #978: Update README for 0.9
- PR #1009: Fix references to notebooks-contrib
- PR #1015: Ability to control the number of internal streams in cumlHandle_impl via cumlHandle
- PR #1175: Add more modules to docs ToC

## Bug Fixes

- PR #923: Fix misshapen level/trend/season HoltWinters output
- PR #831: Update conda package dependencies to cudf 0.9
- PR #772: Add missing cython headers to SGD and CD
- PR #849: PCA no attribute trans_input_ transform bug fix
- PR #869: Removing incorrect information from KNN Docs
- PR #885: libclang installation fix for GPUCI
- PR #896: Fix typo in comms build instructions
- PR #921: Fix build scripts using incorrect cudf version
- PR #928: TSNE Stability Adjustments
- PR #934: Cache cudaDeviceProp in cumlHandle for perf reasons
- PR #932: Change default param value for RF classifier
- PR #949: Fix dtype conversion tests for unsupported cudf dtypes
- PR #908: Fix local build generated file ownerships
- PR #983: Change RF max_depth default to 16
- PR #987: Change default values for knn
- PR #988: Switch to exact tsne
- PR #991: Cleanup python code in cuml.dask.cluster
- PR #996: ucx_initialized being properly set in CommsContext
- PR #1007: Throws a well defined error when mutigpu is not enabled
- PR #1018: Hint location of nccl in build.sh for CI
- PR #1022: Using random_state to make K-Means MNMG tests deterministic
- PR #1034: Fix typos and formatting issues in RF docs
- PR #1052: Fix the rows_sample dtype to float

# cuML 0.8.0 (27 June 2019)

## New Features

- PR #652: Adjusted Rand Index metric ml-prim
- PR #679: Class label manipulation ml-prim
- PR #636: Rand Index metric ml-prim
- PR #515: Added Random Projection feature
- PR #504: Contingency matrix ml-prim
- PR #644: Add train_test_split utility for cuDF dataframes
- PR #612: Allow Cuda Array Interface, Numba inputs and input code refactor
- PR #641: C: Separate C-wrapper library build to generate libcuml.so
- PR #631: Add nvcategory based ordinal label encoder
- PR #681: Add MBSGDClassifier and MBSGDRegressor classes around SGD
- PR #705: Quasi Newton solver and LogisticRegression Python classes
- PR #670: Add test skipping functionality to build.sh
- PR #678: Random Forest Python class
- PR #684: prims: make_blobs primitive
- PR #673: prims: reduce cols by key primitive
- PR #812: Add cuML Communications API & consolidate Dask cuML

## Improvements

- PR #597: C++ cuML and ml-prims folder refactor
- PR #590: QN Recover from numeric errors
- PR #482: Introduce cumlHandle for pca and tsvd
- PR #573: Remove use of unnecessary cuDF column and series copies
- PR #601: Cython PEP8 cleanup and CI integration
- PR #596: Introduce cumlHandle for ols and ridge
- PR #579: Introduce cumlHandle for cd and sgd, and propagate C++ errors in cython level for cd and sgd
- PR #604: Adding cumlHandle to kNN, spectral methods, and UMAP
- PR #616: Enable clang-format for enforcing coding style
- PR #618: CI: Enable copyright header checks
- PR #622: Updated to use 0.8 dependencies
- PR #626: Added build.sh script, updated CI scripts and documentation
- PR #633: build: Auto-detection of GPU_ARCHS during cmake
- PR #650: Moving brute force kNN to prims. Creating stateless kNN API.
- PR #662: C++: Bulk clang-format updates
- PR #671: Added pickle pytests and correct pickling of Base class
- PR #675: atomicMin/Max(float, double) with integer atomics and bit flipping
- PR #677: build: 'deep-clean' to build.sh to clean faiss build as well
- PR #683: Use stateless c++ API in KNN so that it can be pickled properly
- PR #686: Use stateless c++ API in UMAP so that it can be pickled properly
- PR #695: prims: Refactor pairwise distance
- PR #707: Added stress test and updated documentation for RF
- PR #701: Added emacs temporary file patterns to .gitignore
- PR #606: C++: Added tests for host_buffer and improved device_buffer and host_buffer implementation
- PR #726: Updated RF docs and stress test
- PR #730: Update README and RF docs for 0.8
- PR #744: Random projections generating binomial on device. Fixing tests.
- PR #741: Update API docs for 0.8
- PR #754: Pickling of UMAP/KNN
- PR #753: Made PCA and TSVD picklable
- PR #746: LogisticRegression and QN API docstrings
- PR #820: Updating DEVELOPER GUIDE threading guidelines

## Bug Fixes
- PR #584: Added missing virtual destructor to deviceAllocator and hostAllocator
- PR #620: C++: Removed old unit-test files in ml-prims
- PR #627: C++: Fixed dbscan crash issue filed in 613
- PR #640: Remove setuptools from conda run dependency
- PR #646: Update link in contributing.md
- PR #649: Bug fix to LinAlg::reduce_rows_by_key prim filed in issue #648
- PR #666: fixes to gitutils.py to resolve both string decode and handling of uncommitted files
- PR #676: Fix template parameters in `bernoulli()` implementation.
- PR #685: Make CuPy optional to avoid nccl conda package conflicts
- PR #687: prims: updated tolerance for reduce_cols_by_key unit-tests
- PR #689: Removing extra prints from NearestNeighbors cython
- PR #718: Bug fix for DBSCAN and increasing batch size of sgd
- PR #719: Adding additional checks for dtype of the data
- PR #736: Bug fix for RF wrapper and .cu print function
- PR #547: Fixed issue if C++ compiler is specified via CXX during configure.
- PR #759: Configure Sphinx to render params correctly
- PR #762: Apply threshold to remove flakiness of UMAP tests.
- PR #768: Fixing memory bug from stateless refactor
- PR #782: Nearest neighbors checking properly whether memory should be freed
- PR #783: UMAP was using wrong size for knn computation
- PR #776: Hotfix for self.variables in RF
- PR #777: Fix numpy input bug
- PR #784: Fix jit of shuffle_idx python function
- PR #790: Fix rows_sample input type for RF
- PR #793: Fix for dtype conversion utility for numba arrays without cupy installed
- PR #806: Add a seed for sklearn model in RF test file
- PR #843: Rf quantile fix

# cuML 0.7.0 (10 May 2019)

## New Features

- PR #405: Quasi-Newton GLM Solvers
- PR #277: Add row- and column-wise weighted mean primitive
- PR #424: Add a grid-sync struct for inter-block synchronization
- PR #430: Add R-Squared Score to ml primitives
- PR #463: Add matrix gather to ml primitives
- PR #435: Expose cumlhandle in cython + developer guide
- PR #455: Remove default-stream arguement across ml-prims and cuML
- PR #375: cuml cpp shared library renamed to libcuml++.so
- PR #460: Random Forest & Decision Trees (Single-GPU, Classification)
- PR #491: Add doxygen build target for ml-prims
- PR #505: Add R-Squared Score to python interface
- PR #507: Add coordinate descent for lasso and elastic-net
- PR #511: Add a minmax ml-prim
- PR #516: Added Trustworthiness score feature
- PR #520: Add local build script to mimic gpuCI
- PR #503: Add column-wise matrix sort primitive
- PR #525: Add docs build script to cuML
- PR #528: Remove current KMeans and replace it with a new single GPU implementation built using ML primitives

## Improvements

- PR #481: Refactoring Quasi-Newton to use cumlHandle
- PR #467: Added validity check on cumlHandle_t
- PR #461: Rewrote permute and added column major version
- PR #440: README updates
- PR #295: Improve build-time and the interface e.g., enable bool-OutType, for distance()
- PR #390: Update docs version
- PR #272: Add stream parameters to cublas and cusolver wrapper functions
- PR #447: Added building and running mlprims tests to CI
- PR #445: Lower dbscan memory usage by computing adjacency matrix directly
- PR #431: Add support for fancy iterator input types to LinAlg::reduce_rows_by_key
- PR #394: Introducing cumlHandle API to dbscan and add example
- PR #500: Added CI check for black listed CUDA Runtime API calls
- PR #475: exposing cumlHandle for dbscan from python-side
- PR #395: Edited the CONTRIBUTING.md file
- PR #407: Test files to run stress, correctness and unit tests for cuml algos
- PR #512: generic copy method for copying buffers between device/host
- PR #533: Add cudatoolkit conda dependency
- PR #524: Use cmake find blas and find lapack to pass configure options to faiss
- PR #527: Added notes on UMAP differences from reference implementation
- PR #540: Use latest release version in update-version CI script
- PR #552: Re-enable assert in kmeans tests with xfail as needed
- PR #581: Add shared memory fast col major to row major function back with bound checks
- PR #592: More efficient matrix copy/reverse methods
- PR #721: Added pickle tests for DBSCAN and Random Projections

## Bug Fixes

- PR #334: Fixed segfault in `ML::cumlHandle_impl::destroyResources`
- PR #349: Developer guide clarifications for cumlHandle and cumlHandle_impl
- PR #398: Fix CI scripts to allow nightlies to be uploaded
- PR #399: Skip PCA tests to allow CI to run with driver 418
- PR #422: Issue in the PCA tests was solved and CI can run with driver 418
- PR #409: Add entry to gitmodules to ignore build artifacts
- PR #412: Fix for svdQR function in ml-prims
- PR #438: Code that depended on FAISS was building everytime.
- PR #358: Fixed an issue when switching streams on MLCommon::device_buffer and MLCommon::host_buffer
- PR #434: Fixing bug in CSR tests
- PR #443: Remove defaults channel from ci scripts
- PR #384: 64b index arithmetic updates to the kernels inside ml-prims
- PR #459: Fix for runtime library path of pip package
- PR #464: Fix for C++11 destructor warning in qn
- PR #466: Add support for column-major in LinAlg::*Norm methods
- PR #465: Fixing deadlock issue in GridSync due to consecutive sync calls
- PR #468: Fix dbscan example build failure
- PR #470: Fix resource leakage in Kalman filter python wrapper
- PR #473: Fix gather ml-prim test for change in rng uniform API
- PR #477: Fixes default stream initialization in cumlHandle
- PR #480: Replaced qn_fit() declaration with #include of file containing definition to fix linker error
- PR #495: Update cuDF and RMM versions in GPU ci test scripts
- PR #499: DEVELOPER_GUIDE.md: fixed links and clarified ML::detail::streamSyncer example
- PR #506: Re enable ml-prim tests in CI
- PR #508: Fix for an error with default argument in LinAlg::meanSquaredError
- PR #519: README.md Updates and adding BUILD.md back
- PR #526: Fix the issue of wrong results when fit and transform of PCA are called separately
- PR #531: Fixing missing arguments in updateDevice() for RF
- PR #543: Exposing dbscan batch size through cython API and fixing broken batching
- PR #551: Made use of ZLIB_LIBRARIES consistent between ml_test and ml_mg_test
- PR #557: Modified CI script to run cuML tests before building mlprims and removed lapack flag
- PR #578: Updated Readme.md to add lasso and elastic-net
- PR #580: Fixing cython garbage collection bug in KNN
- PR #577: Use find libz in prims cmake
- PR #594: fixed cuda-memcheck mean_center test failures


# cuML 0.6.1 (09 Apr 2019)

## Bug Fixes

- PR #462 Runtime library path fix for cuML pip package


# cuML 0.6.0 (22 Mar 2019)

## New Features

- PR #249: Single GPU Stochastic Gradient Descent for linear regression, logistic regression, and linear svm with L1, L2, and elastic-net penalties.
- PR #247: Added "proper" CUDA API to cuML
- PR #235: NearestNeighbors MG Support
- PR #261: UMAP Algorithm
- PR #290: NearestNeighbors numpy MG Support
- PR #303: Reusable spectral embedding / clustering
- PR #325: Initial support for single process multi-GPU OLS and tSVD
- PR #271: Initial support for hyperparameter optimization with dask for many models

## Improvements

- PR #144: Dockerfile update and docs for LinearRegression and Kalman Filter.
- PR #168: Add /ci/gpu/build.sh file to cuML
- PR #167: Integrating full-n-final ml-prims repo inside cuml
- PR #198: (ml-prims) Removal of *MG calls + fixed a bug in permute method
- PR #194: Added new ml-prims for supporting LASSO regression.
- PR #114: Building faiss C++ api into libcuml
- PR #64: Using FAISS C++ API in cuML and exposing bindings through cython
- PR #208: Issue ml-common-3: Math.h: swap thrust::for_each with binaryOp,unaryOp
- PR #224: Improve doc strings for readable rendering with readthedocs
- PR #209: Simplify README.md, move build instructions to BUILD.md
- PR #218: Fix RNG to use given seed and adjust RNG test tolerances.
- PR #225: Support for generating random integers
- PR #215: Refactored LinAlg::norm to Stats::rowNorm and added Stats::colNorm
- PR #234: Support for custom output type and passing index value to main_op in *Reduction kernels
- PR #230: Refactored the cuda_utils header
- PR #236: Refactored cuml python package structure to be more sklearn like
- PR #232: Added reduce_rows_by_key
- PR #246: Support for 2 vectors in the matrix vector operator
- PR #244: Fix for single GPU OLS and Ridge to support one column training data
- PR #271: Added get_params and set_params functions for linear and ridge regression
- PR #253: Fix for issue #250-reduce_rows_by_key failed memcheck for small nkeys
- PR #269: LinearRegression, Ridge Python docs update and cleaning
- PR #322: set_params updated
- PR #237: Update build instructions
- PR #275: Kmeans use of faster gpu_matrix
- PR #288: Add n_neighbors to NearestNeighbors constructor
- PR #302: Added FutureWarning for deprecation of current kmeans algorithm
- PR #312: Last minute cleanup before release
- PR #315: Documentation updating and enhancements
- PR #330: Added ignored argument to pca.fit_transform to map to sklearn's implemenation
- PR #342: Change default ABI to ON
- PR #572: Pulling DBSCAN components into reusable primitives


## Bug Fixes

- PR #193: Fix AttributeError in PCA and TSVD
- PR #211: Fixing inconsistent use of proper batch size calculation in DBSCAN
- PR #202: Adding back ability for users to define their own BLAS
- PR #201: Pass CMAKE CUDA path to faiss/configure script
- PR #200 Avoid using numpy via cimport in KNN
- PR #228: Bug fix: LinAlg::unaryOp with 0-length input
- PR #279: Removing faiss-gpu references in README
- PR #321: Fix release script typo
- PR #327: Update conda requirements for version 0.6 requirements
- PR #352: Correctly calculating numpy chunk sizing for kNN
- PR #345: Run python import as part of package build to trigger compilation
- PR #347: Lowering memory usage of kNN.
- PR #355: Fixing issues with very large numpy inputs to SPMG OLS and tSVD.
- PR #357: Removing FAISS requirement from README
- PR #362: Fix for matVecOp crashing on large input sizes
- PR #366: Index arithmetic issue fix with TxN_t class
- PR #376: Disabled kmeans tests since they are currently too sensitive (see #71)
- PR #380: Allow arbitrary data size on ingress for numba_utils.row_matrix
- PR #385: Fix for long import cuml time in containers and fix for setup_pip
- PR #630: Fixing a missing kneighbors in nearest neighbors python proxy

# cuML 0.5.1 (05 Feb 2019)

## Bug Fixes

- PR #189 Avoid using numpy via cimport to prevent ABI issues in Cython compilation


# cuML 0.5.0 (28 Jan 2019)

## New Features

- PR #66: OLS Linear Regression
- PR #44: Distance calculation ML primitives
- PR #69: Ridge (L2 Regularized) Linear Regression
- PR #103: Linear Kalman Filter
- PR #117: Pip install support
- PR #64: Device to device support from cuML device pointers into FAISS

## Improvements

- PR #56: Make OpenMP optional for building
- PR #67: Github issue templates
- PR #44: Refactored DBSCAN to use ML primitives
- PR #91: Pytest cleanup and sklearn toyset datasets based pytests for kmeans and dbscan
- PR #75: C++ example to use kmeans
- PR #117: Use cmake extension to find any zlib installed in system
- PR #94: Add cmake flag to set ABI compatibility
- PR #139: Move thirdparty submodules to root and add symlinks to new locations
- PR #151: Replace TravisCI testing and conda pkg builds with gpuCI
- PR #164: Add numba kernel for faster column to row major transform
- PR #114: Adding FAISS to cuml build

## Bug Fixes

- PR #48: CUDA 10 compilation warnings fix
- PR #51: Fixes to Dockerfile and docs for new build system
- PR #72: Fixes for GCC 7
- PR #96: Fix for kmeans stack overflow with high number of clusters
- PR #105: Fix for AttributeError in kmeans fit method
- PR #113: Removed old  glm python/cython files
- PR #118: Fix for AttributeError in kmeans predict method
- PR #125: Remove randomized solver option from PCA python bindings


# cuML 0.4.0 (05 Dec 2018)

## New Features

## Improvements

- PR #42: New build system: separation of libcuml.so and cuml python package
- PR #43: Added changelog.md

## Bug Fixes


# cuML 0.3.0 (30 Nov 2018)

## New Features

- PR #33: Added ability to call cuML algorithms using numpy arrays

## Improvements

- PR #24: Fix references of python package from cuML to cuml and start using versioneer for better versioning
- PR #40: Added support for refactored cuDF 0.3.0, updated Conda files
- PR #33: Major python test cleaning, all tests pass with cuDF 0.2.0 and 0.3.0. Preparation for new build system
- PR #34: Updated batch count calculation logic in DBSCAN
- PR #35: Beginning of DBSCAN refactor to use cuML mlprims and general improvements

## Bug Fixes

- PR #30: Fixed batch size bug in DBSCAN that caused crash. Also fixed various locations for potential integer overflows
- PR #28: Fix readthedocs build documentation
- PR #29: Fix pytests for cuml name change from cuML
- PR #33: Fixed memory bug that would cause segmentation faults due to numba releasing memory before it was used. Also fixed row major/column major bugs for different algorithms
- PR #36: Fix kmeans gtest to use device data
- PR #38: cuda\_free bug removed that caused google tests to sometimes pass and sometimes fail randomly
- PR #39: Updated cmake to correctly link with CUDA libraries, add CUDA runtime linking and include source files in compile target

# cuML 0.2.0 (02 Nov 2018)

## New Features

- PR #11: Kmeans algorithm added
- PR #7: FAISS KNN wrapper added
- PR #21: Added Conda install support

## Improvements

- PR #15: Added compatibility with cuDF (from prior pyGDF)
- PR #13: Added FAISS to Dockerfile
- PR #21: Added TravisCI build system for CI and Conda builds

## Bug Fixes

- PR #4: Fixed explained variance bug in TSVD
- PR #5: Notebook bug fixes and updated results


# cuML 0.1.0

Initial release including PCA, TSVD, DBSCAN, ml-prims and cython wrappers<|MERGE_RESOLUTION|>--- conflicted
+++ resolved
@@ -83,11 +83,8 @@
 - PR #1401: Patch for lbfgs solver for logistic regression with no l1 penalty
 - PR #1416: train_test_split numba and rmm device_array output bugfix
 - PR #1419: UMAP pickle tests are using wrong n_neighbors value for trustworthiness
-<<<<<<< HEAD
-- PR $1438: KNN Classifier to properly return Dataframe with Dataframe input
-=======
+- PR #1438: KNN Classifier to properly return Dataframe with Dataframe input
 - PR #1425: Deprecate seed and use random_state similar to Scikit-learn in train_test_split
->>>>>>> 78db693b
 
 # cuML 0.10.0 (16 Oct 2019)
 
