# cuML 0.7.0 (Date TBD)

## New Features

- PR #405: Quasi-Newton GLM Solvers

## New Features

- PR #277: Added row- and column-wise weighted mean primitive
- PR #424: Added a grid-sync struct for inter-block synchronization
- PR #430: Adding R-Squared Score to ml primitives
- PR #455: Remove default-stream arguement across ml-prims and cuML
- PR #375: cuml cpp shared library renamed to libcuml++.so

## Improvements

- PR #440: README updates
- PR #295: Improve build-time and the interface e.g., enable bool-OutType, for distance()
- PR #390: Update docs version
- PR #272: Add stream parameters to cublas and cusolver wrapper functions
- PR #445: Lower dbscan memory usage by computing adjacency matrix directly
- PR #431: Add support for fancy iterator input types to LinAlg::reduce_rows_by_key
- PR #394: Introducing cumlHandle API to dbscan and add example

## Bug Fixes

- PR #334: Fixed segfault in `ML::cumlHandle_impl::destroyResources`
- PR #349: Developer guide clarifications for cumlHandle and cumlHandle_impl
- PR #398: Fix CI scripts to allow nightlies to be uploaded
- PR #399: Skip PCA tests to allow CI to run with driver 418
- PR #422: Issue in the PCA tests was solved and CI can run with driver 418
- PR #409: Add entry to gitmodules to ignore build artifacts
- PR #412: Fix for svdQR function in ml-prims
- PR #438: Code that depended on FAISS was building everytime.
- PR #358: Fixed an issue when switching streams on MLCommon::device_buffer and MLCommon::host_buffer
- PR #434: Fixing bug in CSR tests
- PR #443: Remove defaults channel from ci scripts
- PR #384: 64b index arithmetic updates to the kernels inside ml-prims
- PR #459: Fix for runtime library path of pip package
- PR #464: Fix for C++11 destructor warning in qn
- PR #466: Add support for column-major in LinAlg::*Norm methods
- PR #465: Fixing deadlock issue in GridSync due to consecutive sync calls
- PR #468: Fix dbscan example build failure
<<<<<<< HEAD
- PR #469: Remove old kmeans
=======
- PR #470: Fix resource leakage in Kalman filter python wrapper
>>>>>>> e6b01867

# cuML 0.6.0 (22 Mar 2019)

## New Features

- PR #249: Single GPU Stochastic Gradient Descent for linear regression, logistic regression, and linear svm with L1, L2, and elastic-net penalties.
- PR #247: Added "proper" CUDA API to cuML
- PR #235: NearestNeighbors MG Support
- PR #261: UMAP Algorithm
- PR #290: NearestNeighbors numpy MG Support
- PR #303: Reusable spectral embedding / clustering
- PR #325: Initial support for single process multi-GPU OLS and tSVD
- PR #271: Initial support for hyperparameter optimization with dask for many models

## Improvements

- PR #144: Dockerfile update and docs for LinearRegression and Kalman Filter.
- PR #168: Add /ci/gpu/build.sh file to cuML
- PR #167: Integrating full-n-final ml-prims repo inside cuml
- PR #198: (ml-prims) Removal of *MG calls + fixed a bug in permute method
- PR #194: Added new ml-prims for supporting LASSO regression.
- PR #114: Building faiss C++ api into libcuml
- PR #64: Using FAISS C++ API in cuML and exposing bindings through cython
- PR #208: Issue ml-common-3: Math.h: swap thrust::for_each with binaryOp,unaryOp
- PR #224: Improve doc strings for readable rendering with readthedocs
- PR #209: Simplify README.md, move build instructions to BUILD.md
- PR #218: Fix RNG to use given seed and adjust RNG test tolerances.
- PR #225: Support for generating random integers
- PR #215: Refactored LinAlg::norm to Stats::rowNorm and added Stats::colNorm
- PR #234: Support for custom output type and passing index value to main_op in *Reduction kernels
- PR #230: Refactored the cuda_utils header
- PR #236: Refactored cuml python package structure to be more sklearn like
- PR #232: Added reduce_rows_by_key
- PR #246: Support for 2 vectors in the matrix vector operator
- PR #244: Fix for single GPU OLS and Ridge to support one column training data
- PR #271: Added get_params and set_params functions for linear and ridge regression
- PR #253: Fix for issue #250-reduce_rows_by_key failed memcheck for small nkeys
- PR #269: LinearRegression, Ridge Python docs update and cleaning
- PR #322: set_params updated
- PR #237: Update build instructions
- PR #275: Kmeans use of faster gpu_matrix
- PR #288: Add n_neighbors to NearestNeighbors constructor
- PR #302: Added FutureWarning for deprecation of current kmeans algorithm
- PR #312: Last minute cleanup before release
- PR #315: Documentation updating and enhancements
- PR #330: Added ignored argument to pca.fit_transform to map to sklearn's implemenation
- PR #342: Change default ABI to ON

## Bug Fixes

- PR #193: Fix AttributeError in PCA and TSVD
- PR #211: Fixing inconsistent use of proper batch size calculation in DBSCAN
- PR #202: Adding back ability for users to define their own BLAS
- PR #201: Pass CMAKE CUDA path to faiss/configure script
- PR #200 Avoid using numpy via cimport in KNN
- PR #228: Bug fix: LinAlg::unaryOp with 0-length input
- PR #279: Removing faiss-gpu references in README
- PR #321: Fix release script typo
- PR #327: Update conda requirements for version 0.6 requirements
- PR #352: Correctly calculating numpy chunk sizing for kNN
- PR #345: Run python import as part of package build to trigger compilation
- PR #347: Lowering memory usage of kNN.
- PR #355: Fixing issues with very large numpy inputs to SPMG OLS and tSVD.
- PR #357: Removing FAISS requirement from README
- PR #362: Fix for matVecOp crashing on large input sizes
- PR #366: Index arithmetic issue fix with TxN_t class
- PR #376: Disabled kmeans tests since they are currently too sensitive (see #71)
- PR #380: Allow arbitrary data size on ingress for numba_utils.row_matrix
- PR #385: Fix for long import cuml time in containers and fix for setup_pip

# cuML 0.5.1 (05 Feb 2019)

## Bug Fixes

- PR #189 Avoid using numpy via cimport to prevent ABI issues in Cython compilation


# cuML 0.5.0 (28 Jan 2019)

## New Features

- PR #66: OLS Linear Regression
- PR #44: Distance calculation ML primitives
- PR #69: Ridge (L2 Regularized) Linear Regression
- PR #103: Linear Kalman Filter
- PR #117: Pip install support
- PR #64: Device to device support from cuML device pointers into FAISS

## Improvements

- PR #56: Make OpenMP optional for building
- PR #67: Github issue templates
- PR #44: Refactored DBSCAN to use ML primitives
- PR #91: Pytest cleanup and sklearn toyset datasets based pytests for kmeans and dbscan
- PR #75: C++ example to use kmeans
- PR #117: Use cmake extension to find any zlib installed in system
- PR #94: Add cmake flag to set ABI compatibility
- PR #139: Move thirdparty submodules to root and add symlinks to new locations
- PR #151: Replace TravisCI testing and conda pkg builds with gpuCI
- PR #164: Add numba kernel for faster column to row major transform
- PR #114: Adding FAISS to cuml build

## Bug Fixes

- PR #48: CUDA 10 compilation warnings fix
- PR #51: Fixes to Dockerfile and docs for new build system
- PR #72: Fixes for GCC 7
- PR #96: Fix for kmeans stack overflow with high number of clusters
- PR #105: Fix for AttributeError in kmeans fit method
- PR #113: Removed old  glm python/cython files
- PR #118: Fix for AttributeError in kmeans predict method
- PR #125: Remove randomized solver option from PCA python bindings


# cuML 0.4.0 (05 Dec 2018)

## New Features

## Improvements

- PR #42: New build system: separation of libcuml.so and cuml python package
- PR #43: Added changelog.md

## Bug Fixes


# cuML 0.3.0 (30 Nov 2018)

## New Features

- PR #33: Added ability to call cuML algorithms using numpy arrays

## Improvements

- PR #24: Fix references of python package from cuML to cuml and start using versioneer for better versioning
- PR #40: Added support for refactored cuDF 0.3.0, updated Conda files
- PR #33: Major python test cleaning, all tests pass with cuDF 0.2.0 and 0.3.0. Preparation for new build system
- PR #34: Updated batch count calculation logic in DBSCAN
- PR #35: Beginning of DBSCAN refactor to use cuML mlprims and general improvements

## Bug Fixes

- PR #30: Fixed batch size bug in DBSCAN that caused crash. Also fixed various locations for potential integer overflows
- PR #28: Fix readthedocs build documentation
- PR #29: Fix pytests for cuml name change from cuML
- PR #33: Fixed memory bug that would cause segmentation faults due to numba releasing memory before it was used. Also fixed row major/column major bugs for different algorithms
- PR #36: Fix kmeans gtest to use device data
- PR #38: cuda\_free bug removed that caused google tests to sometimes pass and sometimes fail randomly
- PR #39: Updated cmake to correctly link with CUDA libraries, add CUDA runtime linking and include source files in compile target

# cuML 0.2.0 (02 Nov 2018)

## New Features

- PR #11: Kmeans algorithm added
- PR #7: FAISS KNN wrapper added
- PR #21: Added Conda install support

## Improvements

- PR #15: Added compatibility with cuDF (from prior pyGDF)
- PR #13: Added FAISS to Dockerfile
- PR #21: Added TravisCI build system for CI and Conda builds

## Bug Fixes

- PR #4: Fixed explained variance bug in TSVD
- PR #5: Notebook bug fixes and updated results


# cuML 0.1.0

Initial release including PCA, TSVD, DBSCAN, ml-prims and cython wrappers<|MERGE_RESOLUTION|>--- conflicted
+++ resolved
@@ -41,11 +41,8 @@
 - PR #466: Add support for column-major in LinAlg::*Norm methods
 - PR #465: Fixing deadlock issue in GridSync due to consecutive sync calls
 - PR #468: Fix dbscan example build failure
-<<<<<<< HEAD
 - PR #469: Remove old kmeans
-=======
 - PR #470: Fix resource leakage in Kalman filter python wrapper
->>>>>>> e6b01867
 
 # cuML 0.6.0 (22 Mar 2019)
 
