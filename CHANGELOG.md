# cuML 0.6.0 (Date TBD)

## New Features



## Improvements

- PR #144: Dockerfile update and docs for LinearRegression and Kalman Filter.
- PR #168: Add /ci/gpu/build.sh file to cuML
- PR #167: Integrating full-n-final ml-prims repo inside cuml
- PR #198: (ml-prims) Removal of *MG calls + fixed a bug in permute method
- PR #194: Added new ml-prims for supporting LASSO regression.
- PR #114: Building faiss C++ api into libcuml
- PR #64: Using FAISS C++ API in cuML and exposing bindings through cython
<<<<<<< HEAD
- PR #216: Add pytest stress fixture and dbscan stress test
=======
- PR #208: Issue ml-common-3: Math.h: swap thrust::for_each with binaryOp,unaryOp
- PR #224: Improve doc strings for readable rendering with readthedocs
- PR #209: Simplify README.md, move build instructions to BUILD.md
- PR #218: Fix RNG to use given seed and adjust RNG test tolerances.
- PR #225: Support for generating random integers
- PR #215: Refactored LinAlg::norm to Stats::rowNorm and added Stats::colNorm
- PR #234: Support for custom output type and passing index value to main_op in *Reduction kernels
- PR #230: Refactored the cuda_utils header
>>>>>>> 40b04c08

## Bug Fixes

- PR #193: Fix AttributeError in PCA and TSVD
- PR #211: Fixing inconsistent use of proper batch size calculation in DBSCAN
- PR #202: Adding back ability for users to define their own BLAS
- PR #201: Pass CMAKE CUDA path to faiss/configure script
- PR #200 Avoid using numpy via cimport in KNN
- PR #228: Bug fix: LinAlg::unaryOp with 0-length input


# cuML 0.5.1 (05 Feb 2019)

## Bug Fixes

- PR #189 Avoid using numpy via cimport to prevent ABI issues in Cython compilation


# cuML 0.5.0 (28 Jan 2019)

## New Features

- PR #66: OLS Linear Regression
- PR #44: Distance calculation ML primitives
- PR #69: Ridge (L2 Regularized) Linear Regression
- PR #103: Linear Kalman Filter
- PR #117: Pip install support
- PR #64: Device to device support from cuML device pointers into FAISS

## Improvements

- PR #56: Make OpenMP optional for building
- PR #67: Github issue templates
- PR #44: Refactored DBSCAN to use ML primitives
- PR #91: Pytest cleanup and sklearn toyset datasets based pytests for kmeans and dbscan
- PR #75: C++ example to use kmeans
- PR #117: Use cmake extension to find any zlib installed in system
- PR #94: Add cmake flag to set ABI compatibility
- PR #139: Move thirdparty submodules to root and add symlinks to new locations
- PR #151: Replace TravisCI testing and conda pkg builds with gpuCI
- PR #164: Add numba kernel for faster column to row major transform
- PR #114: Adding FAISS to cuml build

## Bug Fixes

- PR #48: CUDA 10 compilation warnings fix
- PR #51: Fixes to Dockerfile and docs for new build system
- PR #72: Fixes for GCC 7
- PR #96: Fix for kmeans stack overflow with high number of clusters
- PR #105: Fix for AttributeError in kmeans fit method
- PR #113: Removed old  glm python/cython files
- PR #118: Fix for AttributeError in kmeans predict method
- PR #125: Remove randomized solver option from PCA python bindings


# cuML 0.4.0 (05 Dec 2018)

## New Features

## Improvements

- PR #42: New build system: separation of libcuml.so and cuml python package
- PR #43: Added changelog.md

## Bug Fixes


# cuML 0.3.0 (30 Nov 2018)

## New Features

- PR #33: Added ability to call cuML algorithms using numpy arrays

## Improvements

- PR #24: Fix references of python package from cuML to cuml and start using versioneer for better versioning
- PR #40: Added support for refactored cuDF 0.3.0, updated Conda files
- PR #33: Major python test cleaning, all tests pass with cuDF 0.2.0 and 0.3.0. Preparation for new build system
- PR #34: Updated batch count calculation logic in DBSCAN
- PR #35: Beginning of DBSCAN refactor to use cuML mlprims and general improvements

## Bug Fixes

- PR #30: Fixed batch size bug in DBSCAN that caused crash. Also fixed various locations for potential integer overflows
- PR #28: Fix readthedocs build documentation
- PR #29: Fix pytests for cuml name change from cuML
- PR #33: Fixed memory bug that would cause segmentation faults due to numba releasing memory before it was used. Also fixed row major/column major bugs for different algorithms
- PR #36: Fix kmeans gtest to use device data
- PR #38: cuda\_free bug removed that caused google tests to sometimes pass and sometimes fail randomly
- PR #39: Updated cmake to correctly link with CUDA libraries, add CUDA runtime linking and include source files in compile target

# cuML 0.2.0 (02 Nov 2018)

## New Features

- PR #11: Kmeans algorithm added
- PR #7: FAISS KNN wrapper added
- PR #21: Added Conda install support

## Improvements

- PR #15: Added compatibility with cuDF (from prior pyGDF)
- PR #13: Added FAISS to Dockerfile
- PR #21: Added TravisCI build system for CI and Conda builds

## Bug Fixes

- PR #4: Fixed explained variance bug in TSVD
- PR #5: Notebook bug fixes and updated results


# cuML 0.1.0

Initial release including PCA, TSVD, DBSCAN, ml-prims and cython wrappers<|MERGE_RESOLUTION|>--- conflicted
+++ resolved
@@ -13,9 +13,7 @@
 - PR #194: Added new ml-prims for supporting LASSO regression.
 - PR #114: Building faiss C++ api into libcuml
 - PR #64: Using FAISS C++ API in cuML and exposing bindings through cython
-<<<<<<< HEAD
 - PR #216: Add pytest stress fixture and dbscan stress test
-=======
 - PR #208: Issue ml-common-3: Math.h: swap thrust::for_each with binaryOp,unaryOp
 - PR #224: Improve doc strings for readable rendering with readthedocs
 - PR #209: Simplify README.md, move build instructions to BUILD.md
@@ -24,7 +22,6 @@
 - PR #215: Refactored LinAlg::norm to Stats::rowNorm and added Stats::colNorm
 - PR #234: Support for custom output type and passing index value to main_op in *Reduction kernels
 - PR #230: Refactored the cuda_utils header
->>>>>>> 40b04c08
 
 ## Bug Fixes
 
