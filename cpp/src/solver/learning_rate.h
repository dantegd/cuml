--- conflicted
+++ resolved
@@ -17,11 +17,7 @@
 #pragma once
 
 #include <math.h>
-<<<<<<< HEAD
-#include "cuml/solvers/params.hpp"
-=======
-#include <ml_utils.h>
->>>>>>> 56a013ca
+#include <cuml/solvers/params.hpp>
 
 namespace ML {
 namespace Solver {
