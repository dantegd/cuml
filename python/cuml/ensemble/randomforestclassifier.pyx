
#
# Copyright (c) 2019-2020, NVIDIA CORPORATION.
#
# Licensed under the Apache License, Version 2.0 (the "License");
# you may not use this file except in compliance with the License.
# You may obtain a copy of the License at
#
#     http://www.apache.org/licenses/LICENSE-2.0
#
# Unless required by applicable law or agreed to in writing, software
# distributed under the License is distributed on an "AS IS" BASIS,
# WITHOUT WARRANTIES OR CONDITIONS OF ANY KIND, either express or implied.
# See the License for the specific language governing permissions and
# limitations under the License.
#

# distutils: language = c++

import numpy as np
import rmm
import warnings

import cuml.common.logger as logger

from cuml import ForestInference
from cuml.common.array import CumlArray
from cuml.common.base import ClassifierMixin
import cuml.internals
from cuml.common.doc_utils import generate_docstring
from cuml.common.doc_utils import insert_into_docstring
from cuml.raft.common.handle import Handle
from cuml.common import input_to_cuml_array

from cuml.ensemble.randomforest_common import BaseRandomForestModel
from cuml.ensemble.randomforest_common import _obtain_fil_model
from cuml.ensemble.randomforest_shared cimport *

from cuml.fil.fil import TreeliteModel

from cython.operator cimport dereference as deref

from libcpp cimport bool
from libcpp.vector cimport vector
from libc.stdint cimport uintptr_t
from libc.stdlib cimport calloc, malloc, free

from numba import cuda

from cuml.raft.common.handle cimport handle_t
cimport cuml.common.cuda

cimport cython


cdef extern from "cuml/ensemble/randomforest.hpp" namespace "ML":

    cdef void fit(handle_t& handle,
                  RandomForestMetaData[float, int]*,
                  float*,
                  int,
                  int,
                  int*,
                  int,
                  RF_params,
                  int) except +

    cdef void fit(handle_t& handle,
                  RandomForestMetaData[double, int]*,
                  double*,
                  int,
                  int,
                  int*,
                  int,
                  RF_params,
                  int) except +

    cdef void predict(handle_t& handle,
                      RandomForestMetaData[float, int] *,
                      float*,
                      int,
                      int,
                      int*,
                      bool) except +

    cdef void predict(handle_t& handle,
                      RandomForestMetaData[double, int]*,
                      double*,
                      int,
                      int,
                      int*,
                      bool) except +

    cdef void predictGetAll(handle_t& handle,
                            RandomForestMetaData[float, int] *,
                            float*,
                            int,
                            int,
                            int*,
                            bool) except +

    cdef void predictGetAll(handle_t& handle,
                            RandomForestMetaData[double, int]*,
                            double*,
                            int,
                            int,
                            int*,
                            bool) except +

    cdef RF_metrics score(handle_t& handle,
                          RandomForestMetaData[float, int]*,
                          int*,
                          int,
                          int*,
                          bool) except +

    cdef RF_metrics score(handle_t& handle,
                          RandomForestMetaData[double, int]*,
                          int*,
                          int,
                          int*,
                          bool) except +


class RandomForestClassifier(BaseRandomForestModel, ClassifierMixin):
    """
    Implements a Random Forest classifier model which fits multiple decision
    tree classifiers in an ensemble.

    Note that the underlying algorithm for tree node splits differs from that
    used in scikit-learn. By default, the cuML Random Forest uses a
    histogram-based algorithms to determine splits, rather than an exact
    count. You can tune the size of the histograms with the n_bins parameter.

    .. note:: This is an early release of the cuML
        Random Forest code. It contains a few known limitations:

       * GPU-based inference is only supported if the model was trained
         with 32-bit (float32) datatypes. CPU-based inference may be used
         in this case as a slower fallback.
       * Very deep / very wide models may exhaust available GPU memory.
         Future versions of cuML will provide an alternative algorithm to
         reduce memory consumption.
       * While training the model for multi class classification problems,
         using deep trees or `max_features=1.0` provides better performance.

    Examples
    --------
    .. code-block:: python

            import numpy as np
            from cuml.ensemble import RandomForestClassifier as cuRFC

            X = np.random.normal(size=(10,4)).astype(np.float32)
            y = np.asarray([0,1]*5, dtype=np.int32)

            cuml_model = cuRFC(max_features=1.0,
                               n_bins=8,
                               n_estimators=40)
            cuml_model.fit(X,y)
            cuml_predict = cuml_model.predict(X)

            print("Predicted labels : ", cuml_predict)

    Output:

    .. code-block:: none

            Predicted labels :  [0 1 0 1 0 1 0 1 0 1]

    Parameters
    -----------
    n_estimators : int (default = 100)
        Number of trees in the forest. (Default changed to 100 in cuML 0.11)
    split_criterion : The criterion used to split nodes.
        0 for GINI, 1 for ENTROPY
        2 and 3 not valid for classification
        (default = 0)
    split_algo : int (default = 1)
        The algorithm to determine how nodes are split in the tree.
        0 for HIST and 1 for GLOBAL_QUANTILE. HIST curently uses a slower
        tree-building algorithm so GLOBAL_QUANTILE is recommended for most
        cases.
    bootstrap : boolean (default = True)
        Control bootstrapping.
        If True, each tree in the forest is built
        on a bootstrapped sample with replacement.
        If False, sampling without replacement is done.
    bootstrap_features : boolean (default = False)
        Control bootstrapping for features.
        If features are drawn with or without replacement
    rows_sample : float (default = 1.0)
        Ratio of dataset rows used while fitting each tree.
    max_depth : int (default = 16)
        Maximum tree depth. Unlimited (i.e, until leaves are pure),
        if -1. Unlimited depth is not supported.
        *Note that this default differs from scikit-learn's
        random forest, which defaults to unlimited depth.*
    max_leaves : int (default = -1)
        Maximum leaf nodes per tree. Soft constraint. Unlimited,
        if -1.
    max_features : int, float, or string (default = 'auto')
        Ratio of number of features (columns) to consider per node split.
        If int then max_features/n_features.
        If float then max_features is used as a fraction.
        If 'auto' then max_features=1/sqrt(n_features).
        If 'sqrt' then max_features=1/sqrt(n_features).
        If 'log2' then max_features=log2(n_features)/n_features.
    n_bins : int (default = 8)
        Number of bins used by the split algorithm.
    min_rows_per_node : int or float (default = 2)
        The minimum number of samples (rows) needed to split a node.
        If int then number of sample rows.
        If float the min_rows_per_sample*n_rows
    min_impurity_decrease : float (default = 0.0)
        Minimum decrease in impurity requried for
        node to be spilt.
    quantile_per_tree : boolean (default = False)
        Whether quantile is computed for individal trees in RF.
        Only relevant for GLOBAL_QUANTILE split_algo.
    use_experimental_backend : boolean (default = False)
        If set to true and  following conditions are also met, experimental
         decision tree training implementation would be used:
            split_algo = 1 (GLOBAL_QUANTILE)
            max_features = 1.0 (Feature sub-sampling disabled)
            quantile_per_tree = false (No per tree quantile computation)
    max_batch_size: int (default = 128)
        Maximum number of nodes that can be processed in a given batch. This is
        used only when 'use_experimental_backend' is true.
    random_state : int (default = None)
        Seed for the random number generator. Unseeded by default.
    seed : int (default = None)
        Seed for the random number generator. Unseeded by default.

        .. deprecated:: 0.16
           Parameter `seed` is deprecated and will be removed in 0.17. Please
           use `random_state` instead

    handle : cuml.Handle
        Specifies the cuml.handle that holds internal CUDA state for
        computations in this model. Most importantly, this specifies the CUDA
        stream that will be used for the model's computations, so users can
        run different models concurrently in different streams by creating
        handles in several streams.
        If it is None, a new one is created.
    verbose : int or boolean, default=False
        Sets logging level. It must be one of `cuml.common.logger.level_*`.
        See :ref:`verbosity-levels` for more info.
    output_type : {'input', 'cudf', 'cupy', 'numpy', 'numba'}, default=None
        Variable to control output type of the results and attributes of
        the estimator. If None, it'll inherit the output type set at the
        module level, `cuml.global_output_type`.
        See :ref:`output-data-type-configuration` for more info.

    """

    def __init__(self, split_criterion=0, handle=None, verbose=False,
                 output_type=None, **kwargs):

        self.RF_type = CLASSIFICATION
        self.num_classes = 2
        super(RandomForestClassifier, self).__init__(
            split_criterion=split_criterion,
            handle=handle,
            verbose=verbose,
            output_type=output_type,
            **kwargs)

    """
    TODO:
        Add the preprocess and postprocess functions
        in the cython code to normalize the labels
        Link to the above issue on github :
        https://github.com/rapidsai/cuml/issues/691
    """
    def __getstate__(self):
        state = self.__dict__.copy()
        cdef size_t params_t
        cdef  RandomForestMetaData[float, int] *rf_forest
        cdef  RandomForestMetaData[double, int] *rf_forest64
        cdef size_t params_t64
        if self.n_cols:
            # only if model has been fit previously
            self._get_serialized_model()  # Ensure we have this cached
            if self.rf_forest:
                params_t = <uintptr_t> self.rf_forest
                rf_forest = \
                    <RandomForestMetaData[float, int]*>params_t
                state["rf_params"] = rf_forest.rf_params

            if self.rf_forest64:
                params_t64 = <uintptr_t> self.rf_forest64
                rf_forest64 = \
                    <RandomForestMetaData[double, int]*>params_t64
                state["rf_params64"] = rf_forest64.rf_params

        state["n_cols"] = self.n_cols
        state["verbose"] = self.verbose
        state["treelite_serialized_model"] = self.treelite_serialized_model
        state["treelite_handle"] = None
        state["split_criterion"] = self.split_criterion
        state["handle"] = self.handle
        return state

    def __setstate__(self, state):
        super(RandomForestClassifier, self).__init__(
            split_criterion=state["split_criterion"],
            handle=state["handle"],
            verbose=state["verbose"])
        cdef  RandomForestMetaData[float, int] *rf_forest = \
            new RandomForestMetaData[float, int]()
        cdef  RandomForestMetaData[double, int] *rf_forest64 = \
            new RandomForestMetaData[double, int]()

        self.n_cols = state['n_cols']
        if self.n_cols:
            rf_forest.rf_params = state["rf_params"]
            state["rf_forest"] = <uintptr_t>rf_forest

            rf_forest64.rf_params = state["rf_params64"]
            state["rf_forest64"] = <uintptr_t>rf_forest64

        self.treelite_serialized_model = state["treelite_serialized_model"]
        self.__dict__.update(state)

    def __del__(self):
        self._reset_forest_data()

    def _reset_forest_data(self):
        """Free memory allocated by this instance and clear instance vars."""
        if self.rf_forest:
            delete_rf_metadata(
                <RandomForestMetaData[float, int]*><uintptr_t>
                self.rf_forest)
            self.rf_forest = 0
        if self.rf_forest64:
            delete_rf_metadata(
                <RandomForestMetaData[double, int]*><uintptr_t>
                self.rf_forest64)
            self.rf_forest64 = 0

        if self.treelite_handle:
            TreeliteModel.free_treelite_model(self.treelite_handle)

        self.treelite_handle = None
        self.treelite_serialized_model = None
        self.n_cols = None

    def convert_to_treelite_model(self):
        """
        Converts the cuML RF model to a Treelite model

        Returns
        ----------
        tl_to_fil_model : Treelite version of this model
        """
        treelite_handle = self._obtain_treelite_handle()
        return TreeliteModel.from_treelite_model_handle(treelite_handle)

    def convert_to_fil_model(self, output_class=True,
                             threshold=0.5, algo='auto',
                             fil_sparse_format='auto'):
        """
        Create a Forest Inference (FIL) model from the trained cuML
        Random Forest model.

        Parameters
        ----------

        output_class : boolean (default = True)
            This is optional and required only while performing the
            predict operation on the GPU.
            If true, return a 1 or 0 depending on whether the raw
            prediction exceeds the threshold. If False, just return
            the raw prediction.
        algo : string (default = 'auto')
            This is optional and required only while performing the
            predict operation on the GPU.
            'naive' - simple inference using shared memory
            'tree_reorg' - similar to naive but trees rearranged to be more
            coalescing-friendly
            'batch_tree_reorg' - similar to tree_reorg but predicting
            multiple rows per thread block
            `auto` - choose the algorithm automatically. Currently
            'batch_tree_reorg' is used for dense storage
            and 'naive' for sparse storage
        threshold : float (default = 0.5)
            Threshold used for classification. Optional and required only
            while performing the predict operation on the GPU.
            It is applied if output_class == True, else it is ignored
        fil_sparse_format : boolean or string (default = auto)
            This variable is used to choose the type of forest that will be
            created in the Forest Inference Library. It is not required
            while using predict_model='CPU'.
            'auto' - choose the storage type automatically
            (currently True is chosen by auto)
            False - create a dense forest
            True - create a sparse forest, requires algo='naive'
            or algo='auto'

        Returns
        -------

        fil_model
            A Forest Inference model which can be used to perform
            inferencing on the random forest model.

        """
        treelite_handle = self._obtain_treelite_handle()
        return _obtain_fil_model(treelite_handle=treelite_handle,
                                 depth=self.max_depth,
                                 output_class=output_class,
                                 threshold=threshold,
                                 algo=algo,
                                 fil_sparse_format=fil_sparse_format)

    @generate_docstring(skip_parameters_heading=True,
                        y='dense_intdtype',
                        convert_dtype_cast='np.float32')
    @cuml.internals.api_base_return_any(set_output_type=False,
                                        set_output_dtype=True,
                                        set_n_features_in=False)
    def fit(self, X, y, convert_dtype=True):
        """
        Perform Random Forest Classification on the input data

        Parameters
        ----------
        convert_dtype : bool, optional (default = True)
            When set to True, the fit method will, when necessary, convert
            y to be of dtype int32. This will increase memory used for
            the method.
        """
        X_m, y_m, max_feature_val = self._dataset_setup_for_fit(X, y,
                                                                convert_dtype)
        cdef uintptr_t X_ptr, y_ptr

        X_ptr = X_m.ptr
        y_ptr = y_m.ptr

        cdef handle_t* handle_ =\
            <handle_t*><uintptr_t>self.handle.getHandle()

        cdef RandomForestMetaData[float, int] *rf_forest = \
            new RandomForestMetaData[float, int]()
        self.rf_forest = <uintptr_t> rf_forest
        cdef RandomForestMetaData[double, int] *rf_forest64 = \
            new RandomForestMetaData[double, int]()
        self.rf_forest64 = <uintptr_t> rf_forest64

        if self.random_state is None:
            seed_val = <uintptr_t>NULL
        else:
            seed_val = <uintptr_t>self.random_state

        rf_params = set_rf_class_obj(<int> self.max_depth,
                                     <int> self.max_leaves,
                                     <float> max_feature_val,
                                     <int> self.n_bins,
                                     <int> self.split_algo,
                                     <int> self.min_rows_per_node,
                                     <float> self.min_impurity_decrease,
                                     <bool> self.bootstrap_features,
                                     <bool> self.bootstrap,
                                     <int> self.n_estimators,
                                     <float> self.rows_sample,
                                     <int> seed_val,
                                     <CRITERION> self.split_criterion,
                                     <bool> self.quantile_per_tree,
                                     <int> self.n_streams,
                                     <bool> self.use_experimental_backend,
                                     <int> self.max_batch_size)

        if self.dtype == np.float32:
            fit(handle_[0],
                rf_forest,
                <float*> X_ptr,
                <int> self.n_rows,
                <int> self.n_cols,
                <int*> y_ptr,
                <int> self.num_classes,
                rf_params,
                <int> self.verbose)

        elif self.dtype == np.float64:
            rf_params64 = rf_params
            fit(handle_[0],
                rf_forest64,
                <double*> X_ptr,
                <int> self.n_rows,
                <int> self.n_cols,
                <int*> y_ptr,
                <int> self.num_classes,
                rf_params64,
                <int> self.verbose)

        else:
            raise TypeError("supports only np.float32 and np.float64 input,"
                            " but input of type '%s' passed."
                            % (str(self.dtype)))
        # make sure that the `fit` is complete before the following delete
        # call happens
        self.handle.sync()
        del X_m
        del y_m
        return self

    @cuml.internals.api_base_return_array(get_output_dtype=True)
    def _predict_model_on_cpu(self, X, convert_dtype) -> CumlArray:
        cdef uintptr_t X_ptr
        X_m, n_rows, n_cols, dtype = \
            input_to_cuml_array(X, order='C',
                                convert_to_dtype=(self.dtype if convert_dtype
                                                  else None),
                                check_cols=self.n_cols)
        X_ptr = X_m.ptr
        preds = CumlArray.zeros(n_rows, dtype=np.int32)
        cdef uintptr_t preds_ptr = preds.ptr

        cdef handle_t* handle_ =\
            <handle_t*><uintptr_t>self.handle.getHandle()

        cdef RandomForestMetaData[float, int] *rf_forest = \
            <RandomForestMetaData[float, int]*><uintptr_t> self.rf_forest

        cdef RandomForestMetaData[double, int] *rf_forest64 = \
            <RandomForestMetaData[double, int]*><uintptr_t> self.rf_forest64
        if self.dtype == np.float32:
            predict(handle_[0],
                    rf_forest,
                    <float*> X_ptr,
                    <int> n_rows,
                    <int> n_cols,
                    <int*> preds_ptr,
                    <int> self.verbose)

        elif self.dtype == np.float64:
            predict(handle_[0],
                    rf_forest64,
                    <double*> X_ptr,
                    <int> n_rows,
                    <int> n_cols,
                    <int*> preds_ptr,
                    <int> self.verbose)
        else:
            raise TypeError("supports only np.float32 and np.float64 input,"
                            " but input of type '%s' passed."
                            % (str(self.dtype)))

        self.handle.sync()
        # synchronous w/o a stream
        del(X_m)
        return preds

    @insert_into_docstring(parameters=[('dense', '(n_samples, n_features)')],
                           return_values=[('dense', '(n_samples, 1)')])
    def predict(self, X, predict_model="GPU",
                output_class=True, threshold=0.5,
                algo='auto', num_classes=None,
                convert_dtype=True,
                fil_sparse_format='auto') -> CumlArray:
        """
        Predicts the labels for X.

        Parameters
        ----------
        X : {}
        predict_model : String (default = 'GPU')
            'GPU' to predict using the GPU, 'CPU' otherwise. The 'GPU' can only
            be used if the model was trained on float32 data and `X` is float32
            or convert_dtype is set to True. Also the 'GPU' should only be
            used for binary classification problems.
        output_class : boolean (default = True)
            This is optional and required only while performing the
            predict operation on the GPU.
            If true, return a 1 or 0 depending on whether the raw
            prediction exceeds the threshold. If False, just return
            the raw prediction.
        algo : string (default = 'auto')
            This is optional and required only while performing the
            predict operation on the GPU.
            'naive' - simple inference using shared memory
            'tree_reorg' - similar to naive but trees rearranged to be more
            coalescing-friendly
            'batch_tree_reorg' - similar to tree_reorg but predicting
            multiple rows per thread block
            `auto` - choose the algorithm automatically. Currently
            'batch_tree_reorg' is used for dense storage
            and 'naive' for sparse storage
        threshold : float (default = 0.5)
            Threshold used for classification. Optional and required only
            while performing the predict operation on the GPU.
            It is applied if output_class == True, else it is ignored
        num_classes : int (default = None)
            number of different classes present in the dataset.

            .. deprecated:: 0.16
                Parameter 'num_classes' is deprecated and will be removed in
                an upcoming version. The number of classes passed must match
                the number of classes the model was trained on.

        convert_dtype : bool, optional (default = True)
            When set to True, the predict method will, when necessary, convert
            the input to the data type which was used to train the model. This
            will increase memory used for the method.
        fil_sparse_format : boolean or string (default = auto)
            This variable is used to choose the type of forest that will be
            created in the Forest Inference Library. It is not required
            while using predict_model='CPU'.
            'auto' - choose the storage type automatically
            (currently True is chosen by auto)
            False - create a dense forest
            True - create a sparse forest, requires algo='naive'
            or algo='auto'

        Returns
        ----------
        y : {}
        """
        if num_classes:
            warnings.warn("num_classes is deprecated and will be removed"
                          " in an upcoming version")
            if num_classes != self.num_classes:
                raise NotImplementedError("limiting num_classes for predict"
                                          " is not implemented")
        if predict_model == "CPU":
            preds = self._predict_model_on_cpu(X,
                                               convert_dtype=convert_dtype)

        elif self.dtype == np.float64:
            raise TypeError("GPU based predict only accepts np.float32 data. \
                            In order use the GPU predict the model should \
                            also be trained using a np.float32 dataset. \
                            If you would like to use np.float64 dtype \
                            then please use the CPU based predict by \
                            setting predict_model = 'CPU'")

        else:
            preds = \
                self._predict_model_on_gpu(X=X, output_class=output_class,
                                           threshold=threshold,
                                           algo=algo,
                                           convert_dtype=convert_dtype,
                                           fil_sparse_format=fil_sparse_format,
                                           predict_proba=False)

        return preds

    def _predict_get_all(self, X, convert_dtype=True) -> CumlArray:
        """
        Predicts the labels for X.

        Parameters
        ----------
        X : array-like (device or host) shape = (n_samples, n_features)
            Dense matrix (floats or doubles) of shape (n_samples, n_features).
            Acceptable formats: cuDF DataFrame, NumPy ndarray, Numba device
            ndarray, cuda array interface compliant array like CuPy

        Returns
        ----------
        y : NumPy
           Dense vector (int) of shape (n_samples, 1)
        """
        cdef uintptr_t X_ptr, preds_ptr
        X_m, n_rows, n_cols, dtype = \
            input_to_cuml_array(X, order='C',
                                convert_to_dtype=(self.dtype if convert_dtype
                                                  else None),
                                check_cols=self.n_cols)
        X_ptr = X_m.ptr

        preds = CumlArray.zeros(n_rows * self.n_estimators, dtype=np.int32)
        preds_ptr = preds.ptr

        cdef handle_t* handle_ =\
            <handle_t*><uintptr_t>self.handle.getHandle()
        cdef RandomForestMetaData[float, int] *rf_forest = \
            <RandomForestMetaData[float, int]*><uintptr_t> self.rf_forest

        cdef RandomForestMetaData[double, int] *rf_forest64 = \
            <RandomForestMetaData[double, int]*><uintptr_t> self.rf_forest64
        if self.dtype == np.float32:
            predictGetAll(handle_[0],
                          rf_forest,
                          <float*> X_ptr,
                          <int> n_rows,
                          <int> n_cols,
                          <int*> preds_ptr,
                          <int> self.verbose)

        elif self.dtype == np.float64:
            predictGetAll(handle_[0],
                          rf_forest64,
                          <double*> X_ptr,
                          <int> n_rows,
                          <int> n_cols,
                          <int*> preds_ptr,
                          <int> self.verbose)
        else:
            raise TypeError("supports only np.float32 and np.float64 input,"
                            " but input of type '%s' passed."
                            % (str(self.dtype)))
        self.handle.sync()
        del(X_m)
        return preds

    @insert_into_docstring(parameters=[('dense', '(n_samples, n_features)')],
                           return_values=[('dense', '(n_samples, 1)')])
    def predict_proba(self, X, output_class=True,
                      threshold=0.5, algo='auto',
                      num_classes=None, convert_dtype=True,
                      fil_sparse_format='auto') -> CumlArray:
        """
        Predicts class probabilites for X. This function uses the GPU
        implementation of predict. Therefore, data with 'dtype = np.float32'
        should be used with this function.

        Parameters
        ----------
        X : {}
        output_class: boolean (default = True)
            This is optional and required only while performing the
            predict operation on the GPU.
            If true, return a 1 or 0 depending on whether the raw
            prediction exceeds the threshold. If False, just return
            the raw prediction.
        algo : string (default = 'auto')
            This is optional and required only while performing the
            predict operation on the GPU.
            'naive' - simple inference using shared memory
            'tree_reorg' - similar to naive but trees rearranged to be more
            coalescing-friendly
            'batch_tree_reorg' - similar to tree_reorg but predicting
            multiple rows per thread block
            `auto` - choose the algorithm automatically. Currently
            'batch_tree_reorg' is used for dense storage
            and 'naive' for sparse storage
        threshold : float (default = 0.5)
            Threshold used for classification. Optional and required only
            while performing the predict operation on the GPU.
            It is applied if output_class == True, else it is ignored
        num_classes : int (default = None)
            number of different classes present in the dataset.

            .. deprecated:: 0.16
                Parameter 'num_classes' is deprecated and will be removed in
                an upcoming version. The number of classes passed must match
                the number of classes the model was trained on.

        convert_dtype : bool, optional (default = True)
            When set to True, the predict method will, when necessary, convert
            the input to the data type which was used to train the model. This
            will increase memory used for the method.
        fil_sparse_format : boolean or string (default = auto)
            This variable is used to choose the type of forest that will be
            created in the Forest Inference Library. It is not required
            while using predict_model='CPU'.
            'auto' - choose the storage type automatically
            (currently True is chosen by auto)
            False - create a dense forest
            True - create a sparse forest, requires algo='naive'
            or algo='auto'

        Returns
        -------
        y : {}
        """
        if self.dtype == np.float64:
            raise TypeError("GPU based predict only accepts np.float32 data. \
                            In order use the GPU predict the model should \
                            also be trained using a np.float32 dataset. \
                            If you would like to use np.float64 dtype \
                            then please use the CPU based predict by \
                            setting predict_model = 'CPU'")

        if num_classes:
            warnings.warn("num_classes is deprecated and will be removed"
                          " in an upcoming version")
            if num_classes != self.num_classes:
                raise NotImplementedError("The number of classes in the test "
                                          "dataset should be equal to the "
                                          "number of classes present in the "
                                          "training dataset.")

        preds_proba = \
            self._predict_model_on_gpu(X, output_class=output_class,
                                       threshold=threshold,
                                       algo=algo,
                                       convert_dtype=convert_dtype,
                                       fil_sparse_format=fil_sparse_format,
                                       predict_proba=True)

        return preds_proba

    @insert_into_docstring(parameters=[('dense', '(n_samples, n_features)'),
                                       ('dense_intdtype', '(n_samples, 1)')])
    def score(self, X, y, threshold=0.5,
              algo='auto', num_classes=None, predict_model="GPU",
              convert_dtype=True, fil_sparse_format='auto'):
        """
        Calculates the accuracy metric score of the model for X.

        Parameters
        ----------
        X : {}
        y : {}
        algo : string (default = 'auto')
            This is optional and required only while performing the
            predict operation on the GPU.
            'naive' - simple inference using shared memory
            'tree_reorg' - similar to naive but trees rearranged to be more
            coalescing-friendly
            'batch_tree_reorg' - similar to tree_reorg but predicting
            multiple rows per thread block
            `auto` - choose the algorithm automatically. Currently
            'batch_tree_reorg' is used for dense storage
            and 'naive' for sparse storage
        threshold : float
            threshold is used to for classification
            This is optional and required only while performing the
            predict operation on the GPU.
        num_classes : int (default = None)
            number of different classes present in the dataset.

            .. deprecated:: 0.16
                Parameter 'num_classes' is deprecated and will be removed in
                an upcoming version. The number of classes passed must match
                the number of classes the model was trained on.

        convert_dtype : boolean, default=True
            whether to convert input data to correct dtype automatically
        predict_model : String (default = 'GPU')
            'GPU' to predict using the GPU, 'CPU' otherwise. The 'GPU' can only
            be used if the model was trained on float32 data and `X` is float32
            or convert_dtype is set to True. Also the 'GPU' should only be
            used for binary classification problems.
        fil_sparse_format : boolean or string (default = auto)
            This variable is used to choose the type of forest that will be
            created in the Forest Inference Library. It is not required
            while using predict_model='CPU'.
            'auto' - choose the storage type automatically
            (currently True is chosen by auto)
            False - create a dense forest
            True - create a sparse forest, requires algo='naive'
            or algo='auto'

        Returns
        -------
        accuracy : float
           Accuracy of the model [0.0 - 1.0]
        """
        cdef uintptr_t X_ptr, y_ptr
        _, n_rows, _, _ = \
            input_to_cuml_array(X, check_dtype=self.dtype,
                                convert_to_dtype=(self.dtype if convert_dtype
                                                  else None),
                                check_cols=self.n_cols)
        y_m, n_rows, _, y_dtype = \
            input_to_cuml_array(y, check_dtype=np.int32,
                                convert_to_dtype=(np.int32 if convert_dtype
                                                  else False))
        y_ptr = y_m.ptr
        preds = self.predict(X, output_class=True,
                             threshold=threshold, algo=algo,
                             convert_dtype=convert_dtype,
                             predict_model=predict_model,
                             num_classes=num_classes,
                             fil_sparse_format=fil_sparse_format)

        cdef uintptr_t preds_ptr
        preds_m, _, _, _ = \
            input_to_cuml_array(preds, convert_to_dtype=np.int32)
        preds_ptr = preds_m.ptr

        cdef handle_t* handle_ =\
            <handle_t*><uintptr_t>self.handle.getHandle()

        cdef RandomForestMetaData[float, int] *rf_forest = \
            <RandomForestMetaData[float, int]*><uintptr_t> self.rf_forest

        cdef RandomForestMetaData[double, int] *rf_forest64 = \
            <RandomForestMetaData[double, int]*><uintptr_t> self.rf_forest64

        if self.dtype == np.float32:
            self.stats = score(handle_[0],
                               rf_forest,
                               <int*> y_ptr,
                               <int> n_rows,
                               <int*> preds_ptr,
                               <int> self.verbose)
        elif self.dtype == np.float64:
            self.stats = score(handle_[0],
                               rf_forest64,
                               <int*> y_ptr,
                               <int> n_rows,
                               <int*> preds_ptr,
                               <int> self.verbose)
        else:
            raise TypeError("supports only np.float32 and np.float64 input,"
                            " but input of type '%s' passed."
                            % (str(self.dtype)))

        self.handle.sync()
        del(y_m)
        del(preds_m)
        return self.stats['accuracy']

    def print_summary(self):
        """
        Prints the summary of the forest used to train and test the model
        """
        cdef RandomForestMetaData[float, int] *rf_forest = \
            <RandomForestMetaData[float, int]*><uintptr_t> self.rf_forest

        cdef RandomForestMetaData[double, int] *rf_forest64 = \
            <RandomForestMetaData[double, int]*><uintptr_t> self.rf_forest64

        if self.dtype == np.float64:
            print_rf_summary(rf_forest64)
        else:
            print_rf_summary(rf_forest)

    def print_detailed(self):
        """
        Prints the detailed information about the forest used to
        train and test the Random Forest model
        """
        cdef RandomForestMetaData[float, int] *rf_forest = \
            <RandomForestMetaData[float, int]*><uintptr_t> self.rf_forest

        cdef RandomForestMetaData[double, int] *rf_forest64 = \
            <RandomForestMetaData[double, int]*><uintptr_t> self.rf_forest64

        if self.dtype == np.float64:
            print_rf_detailed(rf_forest64)
        else:
            print_rf_detailed(rf_forest)

    def dump_as_json(self):
        """
        Dump (export) the Random Forest model as a JSON string
        """
        cdef RandomForestMetaData[float, int] *rf_forest = \
            <RandomForestMetaData[float, int]*><uintptr_t> self.rf_forest

        cdef RandomForestMetaData[double, int] *rf_forest64 = \
            <RandomForestMetaData[double, int]*><uintptr_t> self.rf_forest64

        if self.dtype == np.float64:
<<<<<<< HEAD
            return dump_rf_as_json(rf_forest64)
        return dump_rf_as_json(rf_forest)

    def _more_tags(self):
        return {
            'preferred_input_order': 'F'
        }
=======
            return dump_rf_as_json(rf_forest64).decode('utf-8')
        return dump_rf_as_json(rf_forest).decode('utf-8')
>>>>>>> 77da916b
<|MERGE_RESOLUTION|>--- conflicted
+++ resolved
@@ -948,15 +948,10 @@
             <RandomForestMetaData[double, int]*><uintptr_t> self.rf_forest64
 
         if self.dtype == np.float64:
-<<<<<<< HEAD
-            return dump_rf_as_json(rf_forest64)
-        return dump_rf_as_json(rf_forest)
+            return dump_rf_as_json(rf_forest64).decode('utf-8')
+        return dump_rf_as_json(rf_forest).decode('utf-8')
 
     def _more_tags(self):
         return {
             'preferred_input_order': 'F'
-        }
-=======
-            return dump_rf_as_json(rf_forest64).decode('utf-8')
-        return dump_rf_as_json(rf_forest).decode('utf-8')
->>>>>>> 77da916b
+        }