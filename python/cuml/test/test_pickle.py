# Copyright (c) 2019, NVIDIA CORPORATION.
#
# Licensed under the Apache License, Version 2.0 (the "License");
# you may not use this file except in compliance with the License.
# You may obtain a copy of the License at
#
#     http://www.apache.org/licenses/LICENSE-2.0
#
# Unless required by applicable law or agreed to in writing, software
# distributed under the License is distributed on an "AS IS" BASIS,
# WITHOUT WARRANTIES OR CONDITIONS OF ANY KIND, either express or implied.
# See the License for the specific language governing permissions and
# limitations under the License.
#

import cuml
import numpy as np
import pickle
import pytest

from cuml.test.utils import array_equal, unit_param, stress_param
from cuml.test.test_svm import compare_svm

from sklearn.datasets import load_iris
from sklearn.datasets import make_classification, make_regression
from sklearn.manifold.t_sne import trustworthiness
from sklearn.model_selection import train_test_split


regression_models = {
    "LinearRegression": lambda: cuml.LinearRegression(),
    "Lasso": lambda: cuml.Lasso(),
    "Ridge": lambda: cuml.Ridge(),
    "ElasticNet": lambda: cuml.ElasticNet()
}

solver_models = {
    "CD": lambda: cuml.CD(),
    "SGD": lambda: cuml.SGD(eta0=0.005)
}


cluster_models = {
    "KMeans": lambda: cuml.KMeans()
}

decomposition_models = {
    "PCA": lambda: cuml.PCA(),
    "TruncatedSVD": lambda: cuml.TruncatedSVD(),
}


decomposition_models_xfail = {
    "GaussianRandomProjection": lambda: cuml.GaussianRandomProjection(),
    "SparseRandomProjection": lambda: cuml.SparseRandomProjection()
}

neighbor_models = {
    "NearestNeighbors": lambda: cuml.NearestNeighbors()
}

dbscan_model = {
    "DBSCAN": lambda: cuml.DBSCAN()
}

umap_model = {
    "UMAP": lambda: cuml.UMAP()
}

rf_classification_model = {
    "rfc": lambda: cuml.RandomForestClassifier()
}

rf_regression_model = {
    "rfr": lambda: cuml.RandomForestRegressor()
}

<<<<<<< HEAD

def pickle_save_load(tmpdir, func_create_model, func_assert):

    model, X_test = func_create_model()
=======
def pickle_save_load(tmpdir, model, del_model=True):
>>>>>>> f836d766
    pickle_file = tmpdir.join('cu_model.pickle')

    try:
        with open(pickle_file, 'wb') as pf:
            pickle.dump(model, pf)
    except (TypeError, ValueError) as e:
        pf.close()
        pytest.fail(e)

    del model

    with open(pickle_file, 'rb') as pf:
        cu_after_pickle_model = pickle.load(pf)
<<<<<<< HEAD
    func_assert(cu_after_pickle_model, X_test)
=======

    if del_model:
        return None, cu_after_pickle_model
    else:
        return cu_after_pickle_model
>>>>>>> f836d766


def make_classification_dataset(datatype, nrows, ncols, n_info):
    X, y = make_classification(n_samples=nrows, n_features=ncols,
                               n_informative=n_info,
                               random_state=0, n_classes=2)
    X = X.astype(datatype)
    y = y.astype(np.int32)
    X_train, X_test, y_train, y_test = train_test_split(X, y, train_size=0.8)
    return X_train, y_train, X_test


def make_dataset(datatype, nrows, ncols, n_info):
    X, y = make_regression(n_samples=nrows, n_features=ncols,
                           n_informative=n_info, random_state=0)
    X = X.astype(datatype)
    y = y.astype(datatype)
    X_train, X_test, y_train, y_test = train_test_split(X, y, train_size=0.8)
    return X_train, y_train, X_test


@pytest.mark.parametrize('datatype', [np.float32])
@pytest.mark.parametrize('keys', rf_regression_model.keys())
@pytest.mark.parametrize('nrows', [unit_param(500)])
@pytest.mark.parametrize('ncols', [unit_param(16)])
@pytest.mark.parametrize('n_info', [unit_param(7)])
def test_rf_regression_pickle(tmpdir, datatype, nrows, ncols, n_info, keys):
    result = {}

    def create_mod():
        X_train, y_train, X_test = make_dataset(datatype, nrows,
                                                ncols, n_info)
        model = rf_regression_model[keys]()
        print("model :", model)
        model.fit(X_train, y_train)
        result["rf_reg"] = model.predict(X_test)
        return model, X_test

<<<<<<< HEAD
    def assert_model(pickled_model, X_test):
        assert array_equal(result["rf_reg"], pickled_model.predict(X_test))
=======
    model, cu_after_pickle_model = pickle_save_load(tmpdir, model)
>>>>>>> f836d766

    pickle_save_load(tmpdir, create_mod, assert_model)


@pytest.mark.parametrize('datatype', [np.float32])
@pytest.mark.parametrize('keys', rf_classification_model.keys())
@pytest.mark.parametrize('nrows', [unit_param(500)])
@pytest.mark.parametrize('ncols', [unit_param(16)])
@pytest.mark.parametrize('n_info', [unit_param(7)])
def test_rf_classification_pickle(tmpdir, datatype, keys,
                                  nrows, ncols, n_info):
    result = {}

    def create_mod():
        X_train, y_train, X_test = make_classification_dataset(datatype, nrows,
                                                               ncols, n_info)
        model = rf_classification_model[keys]()
        model.fit(X_train, y_train)
        result["rf_class"] = model.predict(X_test)
        return model, X_test

<<<<<<< HEAD
    def assert_model(pickled_model, X_test):
        assert array_equal(result["rf_class"], pickled_model.predict(X_test))
=======
    model, cu_after_pickle_model = pickle_save_load(tmpdir, model)
>>>>>>> f836d766

    pickle_save_load(tmpdir, create_mod, assert_model)


@pytest.mark.parametrize('datatype', [np.float32, np.float64])
@pytest.mark.parametrize('keys', regression_models.keys())
@pytest.mark.parametrize('data_size', [unit_param([500, 20, 10]),
                         stress_param([500000, 1000, 500])])
def test_regressor_pickle(tmpdir, datatype, keys, data_size):
    result = {}

<<<<<<< HEAD
    def create_mod():
        nrows, ncols, n_info = data_size
        X_train, y_train, X_test = make_dataset(datatype, nrows,
                                                ncols, n_info)
        model = regression_models[keys]()
        model.fit(X_train, y_train)
        result["regressor"] = model.predict(X_test)
        return model, X_test
=======
    model, cu_after_pickle_model = pickle_save_load(tmpdir, model)
>>>>>>> f836d766

    def assert_model(pickled_model, X_test):
        assert array_equal(result["regressor"], pickled_model.predict(X_test))

    pickle_save_load(tmpdir, create_mod, assert_model)


@pytest.mark.parametrize('datatype', [np.float32, np.float64])
@pytest.mark.parametrize('keys', solver_models.keys())
@pytest.mark.parametrize('data_size', [unit_param([500, 20, 10]),
                         stress_param([500000, 1000, 500])])
def test_solver_pickle(tmpdir, datatype, keys, data_size):
    result = {}

    def create_mod():
        nrows, ncols, n_info = data_size
        X_train, y_train, X_test = make_dataset(datatype, nrows,
                                                ncols, n_info)
        model = solver_models[keys]()
        model.fit(X_train, y_train)
        result["solver"] = model.predict(X_test)
        return model, X_test

<<<<<<< HEAD
    def assert_model(pickled_model, X_test):
        assert array_equal(result["solver"], pickled_model.predict(X_test))
=======
    model, cu_after_pickle_model = pickle_save_load(tmpdir, model)
>>>>>>> f836d766

    pickle_save_load(tmpdir, create_mod, assert_model)


@pytest.mark.parametrize('datatype', [np.float32, np.float64])
@pytest.mark.parametrize('keys', cluster_models.keys())
@pytest.mark.parametrize('data_size', [unit_param([500, 20, 10]),
                         stress_param([500000, 1000, 500])])
def test_cluster_pickle(tmpdir, datatype, keys, data_size):
    result = {}

<<<<<<< HEAD
    def create_mod():
        nrows, ncols, n_info = data_size
        X_train, y_train, X_test = make_dataset(datatype, nrows,
                                                ncols, n_info)
        model = cluster_models[keys]()
        model.fit(X_train)
        result["cluster"] = model.predict(X_test)
        return model, X_test
=======
    model, cu_after_pickle_model = pickle_save_load(tmpdir, model)
>>>>>>> f836d766

    def assert_model(pickled_model, X_test):
        assert array_equal(result["cluster"], pickled_model.predict(X_test))

    pickle_save_load(tmpdir, create_mod, assert_model)


@pytest.mark.parametrize('datatype', [np.float32, np.float64])
@pytest.mark.parametrize('keys', decomposition_models_xfail.values())
@pytest.mark.parametrize('data_size', [unit_param([500, 20, 10]),
                         stress_param([500000, 1000, 500])])
@pytest.mark.xfail
def test_decomposition_pickle(tmpdir, datatype, keys, data_size):
    result = {}

    def create_mod():
        nrows, ncols, n_info = data_size
        X_train, y_train, X_test = make_dataset(datatype, nrows,
                                                ncols, n_info)
        model = decomposition_models_xfail[keys]()
        result["decomposition"] = model.fit_transform(X_train)
        return model, X_train

<<<<<<< HEAD
    def assert_model(pickled_model, X_test):
        assert array_equal(result["decomposition"],
                           pickled_model.transform(X_test))
=======
    model, cu_after_pickle_model = pickle_save_load(tmpdir, model)
>>>>>>> f836d766

    pickle_save_load(tmpdir, create_mod, assert_model)


@pytest.mark.parametrize('datatype', [np.float32, np.float64])
@pytest.mark.parametrize('keys', umap_model.keys())
def test_umap_pickle(tmpdir, datatype, keys):
    result = {}

    def create_mod():
        iris = load_iris()
        iris_selection = np.random.RandomState(42).choice(
            [True, False], 150, replace=True, p=[0.75, 0.25])
        X_train = iris.data[iris_selection]

<<<<<<< HEAD
        model = umap_model[keys]()
        cu_before_pickle_transform = model.fit_transform(X_train)

        result["umap_embedding"] = model.embedding_
=======
    model, cu_after_pickle_model = pickle_save_load(tmpdir, model)

    cu_after_embed = cu_after_pickle_model.embedding_

    print(str(cu_before_embed[0][0]))
    print(str(cu_after_embed[0][0]))
>>>>>>> f836d766

        result["umap"] = trustworthiness(X_train,
                                         cu_before_pickle_transform, 10)
        return model, X_train

    def assert_model(pickled_model, X_train):
        cu_after_embed = pickled_model.embedding_
        assert array_equal(result["umap_embedding"][0][0],
                           cu_after_embed[0][0])

        cu_trust_after = trustworthiness(X_train,
                                         pickled_model.transform(X_train),
                                         10)
        assert cu_trust_after >= result["umap"] - 0.2

    pickle_save_load(tmpdir, create_mod, assert_model)


@pytest.mark.parametrize('datatype', [np.float32, np.float64])
@pytest.mark.parametrize('keys', decomposition_models.keys())
@pytest.mark.parametrize('data_size', [unit_param([500, 20, 10]),
                         stress_param([500000, 1000, 500])])
@pytest.mark.xfail
def test_decomposition_pickle_xfail(tmpdir, datatype, keys, data_size):
    result = {}

<<<<<<< HEAD
    def create_mod():
        nrows, ncols, n_info = data_size
        X_train, _, _ = make_dataset(datatype, nrows,
                                     ncols, n_info)
        model = decomposition_models[keys]()
        result["decomposition"] = model.fit_transform(X_train)
        return model, X_train
=======
    model, cu_after_pickle_model = pickle_save_load(tmpdir, model)
>>>>>>> f836d766

    def assert_model(pickled_model, X_test):
        assert array_equal(result["decomposition"],
                           pickled_model.transform(X_test))

    pickle_save_load(tmpdir, create_mod, assert_model)


@pytest.mark.parametrize('datatype', [np.float32, np.float64])
@pytest.mark.parametrize('keys', neighbor_models.keys())
@pytest.mark.parametrize('data_info', [unit_param([500, 20, 10, 5]),
                         stress_param([500000, 1000, 500, 50])])
def test_neighbors_pickle(tmpdir, datatype, keys, data_info):
    result = {}

    def create_mod():
        nrows, ncols, n_info, k = data_info
        X_train, _, X_test = make_dataset(datatype, nrows, ncols, n_info)

<<<<<<< HEAD
        model = neighbor_models[keys]()
        model.fit(X_train)
        result["neighbors_D"], result["neighbors_I"] = \
            model.kneighbors(X_test, k=k)
        return model, X_test
=======
    model, cu_after_pickle_model = pickle_save_load(tmpdir, model)
>>>>>>> f836d766

    def assert_model(pickled_model, X_test):
        D_after, I_after = pickled_model.kneighbors(X_test, k=data_info[3])
        assert array_equal(result["neighbors_D"], D_after)
        assert array_equal(result["neighbors_I"], I_after)

    pickle_save_load(tmpdir, create_mod, assert_model)


@pytest.mark.parametrize('datatype', [np.float32, np.float64])
@pytest.mark.parametrize('data_info', [unit_param([500, 20, 10, 5]),
                         stress_param([500000, 1000, 500, 50])])
def test_neighbors_pickle_nofit(tmpdir, datatype, data_info):
    result = {}

<<<<<<< HEAD
    def create_mod():
        nrows, ncols, n_info, k = data_info
        X_train, _, X_test = make_dataset(datatype, nrows, ncols, n_info)
        model = cuml.neighbors.NearestNeighbors()
        result["model"] = model
        return model, [X_train, X_test]
=======
    """
    Note: This test digs down a bit far into the
    internals of the implementation, but it's
    important that regressions do not occur
    from changes to the class.
    """
    nrows, ncols, n_info, k = data_info
    model = cuml.neighbors.NearestNeighbors()

    model, unpickled = pickle_save_load(tmpdir, model)

    state = unpickled.__dict__

    print(str(state))

    assert state["n_indices"] == 0
    assert "X_m" not in state
    assert state["sizes"] is None
    assert state["input"] is None
>>>>>>> f836d766

    def assert_model(loaded_model, X):
        state = loaded_model.__dict__
        assert state["n_indices"] == 0
        assert "X_m" not in state
        assert state["sizes"] is None
        assert state["input"] is None

<<<<<<< HEAD
        loaded_model.fit(X[0])

        state = loaded_model.__dict__
=======
    unpickled.fit(X_train)

    model, unpickled = pickle_save_load(tmpdir, unpickled)
>>>>>>> f836d766

        assert state["n_indices"] == 1
        assert "X_m" in state
        assert state["sizes"] is not None
        assert state["input"] is not None

    pickle_save_load(tmpdir, create_mod, assert_model)


@pytest.mark.parametrize('datatype', [np.float32, np.float64])
<<<<<<< HEAD
@pytest.mark.parametrize('keys', dbscan_model.keys())
=======
@pytest.mark.xfail(strict=True)
def test_neighbors_mg_fails(tmpdir, datatype):

    model = cuml.neighbors.NearestNeighbors()
    model.n_indices = 2

    model, pickle_save_load(tmpdir, model)


@pytest.mark.parametrize('datatype', [np.float32, np.float64])
@pytest.mark.parametrize('model', dbscan_model.values())
>>>>>>> f836d766
@pytest.mark.parametrize('data_size', [unit_param([500, 20, 10]),
                         stress_param([500000, 1000, 500])])
def test_dbscan_pickle(tmpdir, datatype, keys, data_size):
    result = {}

<<<<<<< HEAD
    def create_mod():
        nrows, ncols, n_info = data_size
        X_train, _, _ = make_dataset(datatype, nrows, ncols, n_info)
        model = dbscan_model[keys]()
        result["dbscan"] = model.fit_predict(X_train).to_array()
        return model, X_train
=======
    model, cu_after_pickle_model = pickle_save_load(tmpdir, model)
>>>>>>> f836d766

    def assert_model(pickled_model, X_train):
        pickle_after_predict = pickled_model.fit_predict(X_train).to_array()
        assert array_equal(result["dbscan"], pickle_after_predict)

    pickle_save_load(tmpdir, create_mod, assert_model)


def test_tsne_pickle(tmpdir):
    result = {}

<<<<<<< HEAD
    def create_mod():
        iris = load_iris()
        iris_selection = np.random.RandomState(42).choice(
            [True, False], 150, replace=True, p=[0.75, 0.25])
        X = iris.data[iris_selection]

        model = cuml.manifold.TSNE(n_components=2, random_state=199)
        result["model"] = model
        return model, X
=======
    model = cuml.manifold.TSNE(n_components=2, random_state=199)
    # Pickle the model
    model, model_pickle = pickle_save_load(tmpdir, model)
    model_params = model_pickle.__dict__
>>>>>>> f836d766

    def assert_model(pickled_model, X):
        model_params = pickled_model.__dict__
        # Confirm params in model are identical
        new_keys = set(model_params.keys())
        for key, value in zip(model_params.keys(), model_params.values()):
            assert (model_params[key] == value)
            new_keys -= set([key])

        # Check all keys have been checked
        assert(len(new_keys) == 0)

<<<<<<< HEAD
        # Transform data
        result["fit_model"] = pickled_model.fit(X)
        result["data"] = X
        result["trust"] = trustworthiness(X, pickled_model.Y, 10)

    def create_mod_2():
        model = result["fit_model"]
        return model, result["data"]
=======
    # Transform data
    model_pickle.fit(X)
    trust_before = trustworthiness(X, model_pickle.Y, 10)

    # Save model + embeddings
    model_pickle, after_pickled_model = pickle_save_load(tmpdir, model_pickle)

    trust_after = trustworthiness(X, after_pickled_model.Y.to_pandas(), 10)
>>>>>>> f836d766

    def assert_second_model(pickled_model, X):
        trust_after = trustworthiness(X, pickled_model.Y.to_pandas(), 10)
        assert result["trust"] == trust_after

    pickle_save_load(tmpdir, create_mod, assert_model)
    pickle_save_load(tmpdir, create_mod_2, assert_second_model)


@pytest.mark.parametrize('datatype', [np.float32, np.float64])
def test_svm_pickle(tmpdir, datatype):
<<<<<<< HEAD
    result = {}

    def create_mod():
        model = cuml.svm.SVC()
        iris = load_iris()
        iris_selection = np.random.RandomState(42).choice(
            [True, False], 150, replace=True, p=[0.75, 0.25])
        X_train = iris.data[iris_selection]
        y_train = iris.target[iris_selection]
        y_train = (y_train > 0).astype(datatype)
        data = [X_train, y_train]
        result["model"] = model.fit(X_train, y_train)
        return model, data

    def assert_model(pickled_model, data):
        compare_svm(result["model"], pickled_model, data[0], data[1], cmp_sv=0,
                    dcoef_tol=0)
=======

    model = cuml.svm.SVC()
    iris = load_iris()
    iris_selection = np.random.RandomState(42).choice(
        [True, False], 150, replace=True, p=[0.75, 0.25])
    X_train = iris.data[iris_selection]
    y_train = iris.target[iris_selection]
    y_train = (y_train > 0).astype(datatype)

    model.fit(X_train, y_train)
    model_pickle = pickle_save_load(tmpdir, model, del_model=False)
    compare_svm(model, model_pickle, X_train, y_train, cmp_sv=0,
                dcoef_tol=0)
>>>>>>> f836d766
<|MERGE_RESOLUTION|>--- conflicted
+++ resolved
@@ -75,14 +75,10 @@
     "rfr": lambda: cuml.RandomForestRegressor()
 }
 
-<<<<<<< HEAD
 
 def pickle_save_load(tmpdir, func_create_model, func_assert):
 
     model, X_test = func_create_model()
-=======
-def pickle_save_load(tmpdir, model, del_model=True):
->>>>>>> f836d766
     pickle_file = tmpdir.join('cu_model.pickle')
 
     try:
@@ -96,15 +92,7 @@
 
     with open(pickle_file, 'rb') as pf:
         cu_after_pickle_model = pickle.load(pf)
-<<<<<<< HEAD
     func_assert(cu_after_pickle_model, X_test)
-=======
-
-    if del_model:
-        return None, cu_after_pickle_model
-    else:
-        return cu_after_pickle_model
->>>>>>> f836d766
 
 
 def make_classification_dataset(datatype, nrows, ncols, n_info):
@@ -143,12 +131,8 @@
         result["rf_reg"] = model.predict(X_test)
         return model, X_test
 
-<<<<<<< HEAD
     def assert_model(pickled_model, X_test):
         assert array_equal(result["rf_reg"], pickled_model.predict(X_test))
-=======
-    model, cu_after_pickle_model = pickle_save_load(tmpdir, model)
->>>>>>> f836d766
 
     pickle_save_load(tmpdir, create_mod, assert_model)
 
@@ -170,12 +154,8 @@
         result["rf_class"] = model.predict(X_test)
         return model, X_test
 
-<<<<<<< HEAD
     def assert_model(pickled_model, X_test):
         assert array_equal(result["rf_class"], pickled_model.predict(X_test))
-=======
-    model, cu_after_pickle_model = pickle_save_load(tmpdir, model)
->>>>>>> f836d766
 
     pickle_save_load(tmpdir, create_mod, assert_model)
 
@@ -187,7 +167,6 @@
 def test_regressor_pickle(tmpdir, datatype, keys, data_size):
     result = {}
 
-<<<<<<< HEAD
     def create_mod():
         nrows, ncols, n_info = data_size
         X_train, y_train, X_test = make_dataset(datatype, nrows,
@@ -196,9 +175,6 @@
         model.fit(X_train, y_train)
         result["regressor"] = model.predict(X_test)
         return model, X_test
-=======
-    model, cu_after_pickle_model = pickle_save_load(tmpdir, model)
->>>>>>> f836d766
 
     def assert_model(pickled_model, X_test):
         assert array_equal(result["regressor"], pickled_model.predict(X_test))
@@ -222,12 +198,8 @@
         result["solver"] = model.predict(X_test)
         return model, X_test
 
-<<<<<<< HEAD
     def assert_model(pickled_model, X_test):
         assert array_equal(result["solver"], pickled_model.predict(X_test))
-=======
-    model, cu_after_pickle_model = pickle_save_load(tmpdir, model)
->>>>>>> f836d766
 
     pickle_save_load(tmpdir, create_mod, assert_model)
 
@@ -239,7 +211,6 @@
 def test_cluster_pickle(tmpdir, datatype, keys, data_size):
     result = {}
 
-<<<<<<< HEAD
     def create_mod():
         nrows, ncols, n_info = data_size
         X_train, y_train, X_test = make_dataset(datatype, nrows,
@@ -248,9 +219,6 @@
         model.fit(X_train)
         result["cluster"] = model.predict(X_test)
         return model, X_test
-=======
-    model, cu_after_pickle_model = pickle_save_load(tmpdir, model)
->>>>>>> f836d766
 
     def assert_model(pickled_model, X_test):
         assert array_equal(result["cluster"], pickled_model.predict(X_test))
@@ -274,13 +242,9 @@
         result["decomposition"] = model.fit_transform(X_train)
         return model, X_train
 
-<<<<<<< HEAD
     def assert_model(pickled_model, X_test):
         assert array_equal(result["decomposition"],
                            pickled_model.transform(X_test))
-=======
-    model, cu_after_pickle_model = pickle_save_load(tmpdir, model)
->>>>>>> f836d766
 
     pickle_save_load(tmpdir, create_mod, assert_model)
 
@@ -296,19 +260,10 @@
             [True, False], 150, replace=True, p=[0.75, 0.25])
         X_train = iris.data[iris_selection]
 
-<<<<<<< HEAD
         model = umap_model[keys]()
         cu_before_pickle_transform = model.fit_transform(X_train)
 
         result["umap_embedding"] = model.embedding_
-=======
-    model, cu_after_pickle_model = pickle_save_load(tmpdir, model)
-
-    cu_after_embed = cu_after_pickle_model.embedding_
-
-    print(str(cu_before_embed[0][0]))
-    print(str(cu_after_embed[0][0]))
->>>>>>> f836d766
 
         result["umap"] = trustworthiness(X_train,
                                          cu_before_pickle_transform, 10)
@@ -335,7 +290,6 @@
 def test_decomposition_pickle_xfail(tmpdir, datatype, keys, data_size):
     result = {}
 
-<<<<<<< HEAD
     def create_mod():
         nrows, ncols, n_info = data_size
         X_train, _, _ = make_dataset(datatype, nrows,
@@ -343,9 +297,6 @@
         model = decomposition_models[keys]()
         result["decomposition"] = model.fit_transform(X_train)
         return model, X_train
-=======
-    model, cu_after_pickle_model = pickle_save_load(tmpdir, model)
->>>>>>> f836d766
 
     def assert_model(pickled_model, X_test):
         assert array_equal(result["decomposition"],
@@ -365,15 +316,11 @@
         nrows, ncols, n_info, k = data_info
         X_train, _, X_test = make_dataset(datatype, nrows, ncols, n_info)
 
-<<<<<<< HEAD
         model = neighbor_models[keys]()
         model.fit(X_train)
         result["neighbors_D"], result["neighbors_I"] = \
             model.kneighbors(X_test, k=k)
         return model, X_test
-=======
-    model, cu_after_pickle_model = pickle_save_load(tmpdir, model)
->>>>>>> f836d766
 
     def assert_model(pickled_model, X_test):
         D_after, I_after = pickled_model.kneighbors(X_test, k=data_info[3])
@@ -388,35 +335,19 @@
                          stress_param([500000, 1000, 500, 50])])
 def test_neighbors_pickle_nofit(tmpdir, datatype, data_info):
     result = {}
-
-<<<<<<< HEAD
-    def create_mod():
-        nrows, ncols, n_info, k = data_info
-        X_train, _, X_test = make_dataset(datatype, nrows, ncols, n_info)
-        model = cuml.neighbors.NearestNeighbors()
-        result["model"] = model
-        return model, [X_train, X_test]
-=======
     """
     Note: This test digs down a bit far into the
     internals of the implementation, but it's
     important that regressions do not occur
     from changes to the class.
     """
-    nrows, ncols, n_info, k = data_info
-    model = cuml.neighbors.NearestNeighbors()
-
-    model, unpickled = pickle_save_load(tmpdir, model)
-
-    state = unpickled.__dict__
-
-    print(str(state))
-
-    assert state["n_indices"] == 0
-    assert "X_m" not in state
-    assert state["sizes"] is None
-    assert state["input"] is None
->>>>>>> f836d766
+
+    def create_mod():
+        nrows, ncols, n_info, k = data_info
+        X_train, _, X_test = make_dataset(datatype, nrows, ncols, n_info)
+        model = cuml.neighbors.NearestNeighbors()
+        result["model"] = model
+        return model, [X_train, X_test]
 
     def assert_model(loaded_model, X):
         state = loaded_model.__dict__
@@ -425,15 +356,9 @@
         assert state["sizes"] is None
         assert state["input"] is None
 
-<<<<<<< HEAD
         loaded_model.fit(X[0])
 
         state = loaded_model.__dict__
-=======
-    unpickled.fit(X_train)
-
-    model, unpickled = pickle_save_load(tmpdir, unpickled)
->>>>>>> f836d766
 
         assert state["n_indices"] == 1
         assert "X_m" in state
@@ -444,36 +369,18 @@
 
 
 @pytest.mark.parametrize('datatype', [np.float32, np.float64])
-<<<<<<< HEAD
 @pytest.mark.parametrize('keys', dbscan_model.keys())
-=======
-@pytest.mark.xfail(strict=True)
-def test_neighbors_mg_fails(tmpdir, datatype):
-
-    model = cuml.neighbors.NearestNeighbors()
-    model.n_indices = 2
-
-    model, pickle_save_load(tmpdir, model)
-
-
-@pytest.mark.parametrize('datatype', [np.float32, np.float64])
-@pytest.mark.parametrize('model', dbscan_model.values())
->>>>>>> f836d766
 @pytest.mark.parametrize('data_size', [unit_param([500, 20, 10]),
                          stress_param([500000, 1000, 500])])
 def test_dbscan_pickle(tmpdir, datatype, keys, data_size):
     result = {}
 
-<<<<<<< HEAD
     def create_mod():
         nrows, ncols, n_info = data_size
         X_train, _, _ = make_dataset(datatype, nrows, ncols, n_info)
         model = dbscan_model[keys]()
         result["dbscan"] = model.fit_predict(X_train).to_array()
         return model, X_train
-=======
-    model, cu_after_pickle_model = pickle_save_load(tmpdir, model)
->>>>>>> f836d766
 
     def assert_model(pickled_model, X_train):
         pickle_after_predict = pickled_model.fit_predict(X_train).to_array()
@@ -485,7 +392,6 @@
 def test_tsne_pickle(tmpdir):
     result = {}
 
-<<<<<<< HEAD
     def create_mod():
         iris = load_iris()
         iris_selection = np.random.RandomState(42).choice(
@@ -495,12 +401,6 @@
         model = cuml.manifold.TSNE(n_components=2, random_state=199)
         result["model"] = model
         return model, X
-=======
-    model = cuml.manifold.TSNE(n_components=2, random_state=199)
-    # Pickle the model
-    model, model_pickle = pickle_save_load(tmpdir, model)
-    model_params = model_pickle.__dict__
->>>>>>> f836d766
 
     def assert_model(pickled_model, X):
         model_params = pickled_model.__dict__
@@ -513,7 +413,6 @@
         # Check all keys have been checked
         assert(len(new_keys) == 0)
 
-<<<<<<< HEAD
         # Transform data
         result["fit_model"] = pickled_model.fit(X)
         result["data"] = X
@@ -522,16 +421,6 @@
     def create_mod_2():
         model = result["fit_model"]
         return model, result["data"]
-=======
-    # Transform data
-    model_pickle.fit(X)
-    trust_before = trustworthiness(X, model_pickle.Y, 10)
-
-    # Save model + embeddings
-    model_pickle, after_pickled_model = pickle_save_load(tmpdir, model_pickle)
-
-    trust_after = trustworthiness(X, after_pickled_model.Y.to_pandas(), 10)
->>>>>>> f836d766
 
     def assert_second_model(pickled_model, X):
         trust_after = trustworthiness(X, pickled_model.Y.to_pandas(), 10)
@@ -543,7 +432,6 @@
 
 @pytest.mark.parametrize('datatype', [np.float32, np.float64])
 def test_svm_pickle(tmpdir, datatype):
-<<<<<<< HEAD
     result = {}
 
     def create_mod():
@@ -560,19 +448,4 @@
 
     def assert_model(pickled_model, data):
         compare_svm(result["model"], pickled_model, data[0], data[1], cmp_sv=0,
-                    dcoef_tol=0)
-=======
-
-    model = cuml.svm.SVC()
-    iris = load_iris()
-    iris_selection = np.random.RandomState(42).choice(
-        [True, False], 150, replace=True, p=[0.75, 0.25])
-    X_train = iris.data[iris_selection]
-    y_train = iris.target[iris_selection]
-    y_train = (y_train > 0).astype(datatype)
-
-    model.fit(X_train, y_train)
-    model_pickle = pickle_save_load(tmpdir, model, del_model=False)
-    compare_svm(model, model_pickle, X_train, y_train, cmp_sv=0,
-                dcoef_tol=0)
->>>>>>> f836d766
+                    dcoef_tol=0)