--- conflicted
+++ resolved
@@ -68,13 +68,9 @@
         else:
             assert cumlLabels.npartitions == n_workers
 
-<<<<<<< HEAD
-        cumlPred = cumlLabels.compute().get()
-=======
         from sklearn.metrics import adjusted_rand_score
 
         cumlPred = cp.array(cumlLabels.compute())
->>>>>>> aa63e3e7
 
         assert cumlPred.shape[0] == nrows
         assert np.max(cumlPred) == nclusters - 1
@@ -143,12 +139,8 @@
         xformed_labels = cp.argmin(xformed.reshape((int(nrows),
                                                     int(nclusters))), axis=1)
 
-<<<<<<< HEAD
-        assert adjusted_rand_score(labels, xformed_labels)
-=======
         from sklearn.metrics import adjusted_rand_score
         assert adjusted_rand_score(labels, cp.squeeze(xformed_labels.get()))
->>>>>>> aa63e3e7
 
     finally:
         client.close()
