# Copyright (c) 2020, NVIDIA CORPORATION.
#
# Licensed under the Apache License, Version 2.0 (the "License");
# you may not use this file except in compliance with the License.
# You may obtain a copy of the License at
#
#     http://www.apache.org/licenses/LICENSE-2.0
#
# Unless required by applicable law or agreed to in writing, software
# distributed under the License is distributed on an "AS IS" BASIS,
# WITHOUT WARRANTIES OR CONDITIONS OF ANY KIND, either express or implied.
# See the License for the specific language governing permissions and
# limitations under the License.
#

import cudf.comm.serialize  # noqa: F401
import cupy as cp
import dask
import numpy as np
<<<<<<< HEAD
from toolz import first

from cuml.dask.common.utils import get_client
from cuml.dask.common.input_utils import get_datatype
import pickle
=======
>>>>>>> 1d3fbc9b

from cuml import Base
from cuml.common.array import CumlArray
from cuml.dask.common.utils import wait_and_raise_from_futures
from cuml.dask.common.comms import CommsContext
from cuml.dask.common.input_utils import DistributedDataHandler
from cuml.dask.common import parts_to_ranks

from dask_cudf.core import DataFrame as dcDataFrame
<<<<<<< HEAD

=======
from dask.distributed import default_client
>>>>>>> 1d3fbc9b
from functools import wraps
from toolz import first


class BaseEstimator(object):

    def __init__(self, client=None, verbose=False, model=None, **kwargs):
        """
        Constructor for distributed estimators
        """
        self.client = get_client(client)
        self.verbose = verbose
        self.kwargs = kwargs

        self.set_model(model)

    @classmethod
    def load(cls, file, client=None, verbose=False, pickle_args={}, **kwargs):
        """
        Convenience function to load a saved cuml model into a distributed
        model.
        """
        model = pickle.load(file, **pickle_args)

        if isinstance(model, Base):
            # If serialized model is single GPU, create new
            # dist model
            model = cls.__init__(client=client,
                                 verbose=verbose,
                                 model=model,
                                 **kwargs)
        else:
            model.client = get_client(client)
            model.kwargs = kwargs
            model.verbose = verbose
        return model

    def __getstate__(self):
        inst_attrs = self.__dict__
        inst_attrs["local_model"] = self.get_model()
        del inst_attrs["client"]
        return inst_attrs

    def __setstate__(self, state):
        self.__dict__.update(state)

    def get_model(self):
        """
        Return trained single-GPU model
        """
        local_model = self.local_model
        if not isinstance(self.local_model, Base):
            local_model = self.local_model.result()
        return local_model

    def set_model(self, value, to_workers=True):
        """
        Parameters
        ----------
        value : a local model to scatter to Dask cluster
        """
        self.local_model = self.client.scatter(value, broadcast=True) \
            if to_workers else value

    @staticmethod
    @dask.delayed
    def _get_model_attr(model, name):
        if hasattr(model, name):
            return getattr(model, name)
        else:
            raise ValueError("Attribute %s does not exist on model %s" %
                             (name, type(model)))

    def __getattr__(self, attr):
        """
        Method gives access to the correct format of cuml Array attribute to
        the users and proxies attributes to the underlying trained model.

        If the attribute being requested is not directly on the local object,
        this function will see if the local object contains the attribute
        prefixed with an _. In the case the attribute does not exist on this
        local instance, the request will be proxied to self.local_model and
        will be fetched either locally or remotely depending on whether
        self.local_model is a local object instance or a future.
        """
        real_name = '_' + attr

        # First check locally for attr
        if attr in self.__dict__:
            ret_attr = self.__dict__[attr]

        # Next check locally for _ prefixed attr
        elif real_name in self.__dict__:
            ret_attr = self.__dict__[real_name]

        # Finally, check the trained model (this is done as a
        # last resort since fetching the attribute from the
        # distributed model will incur a higher cost than
        # local attributes.
        elif "local_model" in self.__dict__:
            local_model = self.__dict__["local_model"]

            if isinstance(local_model, Base):
                # If model is not distributed, just return the
                # requested attribute
                ret_attr = getattr(local_model, attr)
            else:
                # Otherwise, fetch the attribute from the distributed
                # model and return it
                print(str(attr))
                ret_attr = BaseEstimator._get_model_attr(
                    self.__dict__["local_model"], attr).compute()
        else:
            raise ValueError("Attribute %s not found in %s" %
                             (attr, type(self)))

        if isinstance(ret_attr, CumlArray):
            return ret_attr.to_output(self.output_type)
        else:
            return ret_attr


class DelayedParallelFunc(object):
    def _run_parallel_func(self,
                           func,
                           X,
                           n_dims=1,
                           delayed=True,
                           output_futures=False,
                           output_dtype=None,
                           output_collection_type=None,
                           **kwargs):
        """
        Runs a function embarrassingly parallel on a set of workers while
        reusing instances of models and constraining the number of
        tasks that can execute concurrently on each worker.

        Note that this mixin assumes the subclass has been trained and
        includes a `self.local_model` attribute containing a subclass
        of `cuml.Base`.

        This is intended to abstract functions like predict, transform, and
        score, which can execute embarrassingly parallel but need addition
        execution constraints which result from the more limited GPU
        resources.

        Parameters
        ----------
        func : dask.delayed function to propagate to the workers to execute
               embarrassingly parallel, shared between tasks on each worker

        X : Dask cuDF dataframe  or CuPy backed Dask Array (n_rows, n_features)
            Distributed dense matrix (floats or doubles) of shape
            (n_samples, n_features).

        delayed : bool return a lazy (delayed) object?

        output_futures : bool returns the futures pointing the to the resuls
                         of the parallel function executions on the workers,
                         rather than a dask collection object.

        output_collection_type : None or a string in {'cupy', 'cudf'}
            Choose to return the resulting collection as a CuPy backed
            dask.array or a dask_cudf.DataFrame. If None, will use the same
            collection type as used in the input of fit.
            Unused if output_futures=True.

        Returns
        -------
        y : dask cuDF (n_rows, 1)
        """
        if output_collection_type is None:
            output_collection_type = self.datatype

        X_d = X.to_delayed()

        print(str(self.local_model))

        model = dask.delayed(self.local_model, pure=True, traverse=False)

        func = dask.delayed(func, pure=False, nout=1)

        if isinstance(X, dcDataFrame):

            preds = [func(model, part, **kwargs) for part in X_d]
            dtype = first(X.dtypes) if output_dtype is None else output_dtype

        else:
            preds = [func(model, part[0])
                     for part in X_d]
            dtype = X.dtype if output_dtype is None else output_dtype

        # TODO: Put the following conditionals in a
        #  `to_delayed_output()` function
        # TODO: Add eager path back in
<<<<<<< HEAD

        if "datatype" not in self.__dict__:
            self.datatype, _ = get_datatype(X)

        if self.datatype == 'cupy':
=======
        if output_collection_type == 'cupy':
>>>>>>> 1d3fbc9b

            # todo: add parameter for option of not checking directly

            shape = (np.nan,) * n_dims
            preds_arr = [
                dask.array.from_delayed(pred,
                                        meta=cp.zeros(1, dtype=dtype),
                                        shape=shape,
                                        dtype=dtype)
                for pred in preds]

            if output_futures:
                return self.client.compute(preds)
            else:
                output = dask.array.concatenate(preds_arr, axis=0,
                                                allow_unknown_chunksizes=True
                                                )

                return output if delayed else output.persist()
        else:
            if output_futures:
                return self.client.compute(preds)
            else:
                output = dask.dataframe.from_delayed(preds)
                return output if delayed else output.persist()


class DelayedPredictionProbaMixin(DelayedParallelFunc):

    def _predict_proba(self, X, delayed=True, **kwargs):
        return self._run_parallel_func(func=_predict_proba_func, X=X,
                                       n_dims=2, delayed=delayed, **kwargs)


class DelayedPredictionMixin(DelayedParallelFunc):

    def _predict(self, X, delayed=True, **kwargs):
        return self._run_parallel_func(func=_predict_func, X=X,
                                       n_dims=1, delayed=delayed,
                                       **kwargs)


class DelayedTransformMixin(DelayedParallelFunc):

    def _transform(self, X, n_dims=1, delayed=True, **kwargs):
        return self._run_parallel_func(func=_transform_func,
                                       X=X,
                                       n_dims=n_dims,
                                       delayed=delayed,
                                       **kwargs)


class DelayedInverseTransformMixin(DelayedParallelFunc):

    def _inverse_transform(self, X, n_dims=1, delayed=True, **kwargs):
        return self._run_parallel_func(func=_inverse_transform_func,
                                       X=X,
                                       n_dims=n_dims,
                                       delayed=delayed,
                                       **kwargs)


class SyncFitMixinLinearModel(object):

    def _fit(self, model_func, data):

        n_cols = data[0].shape[1]

        data = DistributedDataHandler.create(data=data, client=self.client)
        self.datatype = data.datatype

        comms = CommsContext(comms_p2p=False)
        comms.init(workers=data.workers)

        data.calculate_parts_to_sizes(comms)
        self.ranks = data.ranks

        worker_info = comms.worker_info(comms.worker_addresses)
        parts_to_sizes, _ = parts_to_ranks(self.client,
                                           worker_info,
                                           data.gpu_futures)

        lin_models = dict([(data.worker_info[worker_data[0]]["rank"],
                            self.client.submit(
            model_func,
            comms.sessionId,
            self.datatype,
            **self.kwargs,
            pure=False,
            workers=[worker_data[0]]))

            for worker, worker_data in
            enumerate(data.worker_to_parts.items())])

        lin_fit = dict([(worker_data[0], self.client.submit(
            _func_fit,
            lin_models[data.worker_info[worker_data[0]]["rank"]],
            worker_data[1],
            data.total_rows,
            n_cols,
            parts_to_sizes,
            data.worker_info[worker_data[0]]["rank"],
            pure=False,
            workers=[worker_data[0]]))

            for worker, worker_data in
            enumerate(data.worker_to_parts.items())])

        wait_and_raise_from_futures(list(lin_fit.values()))

        comms.destroy()
        return lin_models


def _func_fit(f, data, n_rows, n_cols, partsToSizes, rank):
    return f.fit(data, n_rows, n_cols, partsToSizes, rank)


def mnmg_import(func):

    @wraps(func)
    def check_cuml_mnmg(*args, **kwargs):
        try:
            return func(*args, **kwargs)
        except ImportError:
            raise RuntimeError("cuML has not been built with multiGPU support "
                               "enabled. Build with the --multigpu flag to"
                               " enable multiGPU support.")

    return check_cuml_mnmg


def _predict_func(model, data, **kwargs):
    return model.predict(data, **kwargs)


def _predict_proba_func(model, data, **kwargs):
    return model.predict_proba(data, **kwargs)


def _transform_func(model, data, **kwargs):
    return model.transform(data, **kwargs)


def _inverse_transform_func(model, data, **kwargs):
    return model.inverse_transform(data, **kwargs)<|MERGE_RESOLUTION|>--- conflicted
+++ resolved
@@ -17,14 +17,11 @@
 import cupy as cp
 import dask
 import numpy as np
-<<<<<<< HEAD
 from toolz import first
 
 from cuml.dask.common.utils import get_client
 from cuml.dask.common.input_utils import get_datatype
 import pickle
-=======
->>>>>>> 1d3fbc9b
 
 from cuml import Base
 from cuml.common.array import CumlArray
@@ -34,11 +31,6 @@
 from cuml.dask.common import parts_to_ranks
 
 from dask_cudf.core import DataFrame as dcDataFrame
-<<<<<<< HEAD
-
-=======
-from dask.distributed import default_client
->>>>>>> 1d3fbc9b
 from functools import wraps
 from toolz import first
 
@@ -234,15 +226,11 @@
         # TODO: Put the following conditionals in a
         #  `to_delayed_output()` function
         # TODO: Add eager path back in
-<<<<<<< HEAD
 
         if "datatype" not in self.__dict__:
             self.datatype, _ = get_datatype(X)
 
         if self.datatype == 'cupy':
-=======
-        if output_collection_type == 'cupy':
->>>>>>> 1d3fbc9b
 
             # todo: add parameter for option of not checking directly
 
