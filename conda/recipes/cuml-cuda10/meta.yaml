# Copyright (c) 2018, NVIDIA CORPORATION.

# Usage:
#   conda build . -c defaults -c conda-forge -c numba -c rapidsai -c pytorch
{% set version = environ.get('GIT_DESCRIBE_TAG', '0.0.0.dev').lstrip('v') %}
{% set git_revision_count=environ.get('GIT_DESCRIBE_NUMBER', 0) %}
{% set cuda_version='.'.join(environ.get('CUDA', 'unknown').split('.')[:2]) %}
{% set py_version=environ.get('CONDA_PY', 36) %}

package:
  name: cuml
  version: {{ version }}

source:
  path: ../../..

build:
  number: {{ git_revision_count }}
  string: cuda{{ cuda_version }}_py{{ py_version }}_{{ git_revision_count }}
  script_env:
    - CC
    - CXX
    - BUILD_ABI

requirements:
  build:
    - python x.x
    - setuptools
    - cython>=0.29,<0.30
    - cmake>=3.14
    - cudf 0.10*
    - libcuml={{ version }}
<<<<<<< HEAD
    - libcumlprims
=======
    - libcumlprims=0.9
>>>>>>> b5af5e18
    - cudatoolkit {{ cuda_version }}.*
  run:
    - python x.x
    - cudf 0.10*
    - libcuml={{ version }}
<<<<<<< HEAD
    - libcumlprims
=======
    - libcumlprims=0.9
    - nccl 2.4.*
>>>>>>> b5af5e18
    - {{ pin_compatible('cudatoolkit', max_pin='x.x') }}

about:
  home: http://rapids.ai/
  license: Apache-2.0
  # license_file: LICENSE
  summary: cuML library<|MERGE_RESOLUTION|>--- conflicted
+++ resolved
@@ -30,22 +30,14 @@
     - cmake>=3.14
     - cudf 0.10*
     - libcuml={{ version }}
-<<<<<<< HEAD
-    - libcumlprims
-=======
     - libcumlprims=0.9
->>>>>>> b5af5e18
     - cudatoolkit {{ cuda_version }}.*
   run:
     - python x.x
     - cudf 0.10*
     - libcuml={{ version }}
-<<<<<<< HEAD
-    - libcumlprims
-=======
     - libcumlprims=0.9
     - nccl 2.4.*
->>>>>>> b5af5e18
     - {{ pin_compatible('cudatoolkit', max_pin='x.x') }}
 
 about:
